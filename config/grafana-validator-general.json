{
  "annotations": {
    "list": [
      {
        "builtIn": 1,
        "datasource": {
          "type": "grafana",
          "uid": "-- Grafana --"
        },
        "enable": true,
        "hide": true,
        "iconColor": "rgba(0, 211, 255, 1)",
        "name": "Annotations & Alerts",
        "type": "dashboard"
      }
    ]
  },
  "editable": true,
  "fiscalYearStartMonth": 0,
  "graphTooltip": 0,
  "id": 3,
  "links": [],
  "panels": [
    {
      "datasource": {
        "type": "prometheus",
        "uid": "PBFA97CFB590B2093"
      },
      "fieldConfig": {
        "defaults": {
          "color": {
            "mode": "palette-classic"
          },
          "custom": {
            "axisCenteredZero": false,
            "axisColorMode": "text",
            "axisLabel": "",
            "axisPlacement": "auto",
            "barAlignment": 0,
            "drawStyle": "line",
            "fillOpacity": 0,
            "gradientMode": "none",
            "hideFrom": {
              "legend": false,
              "tooltip": false,
              "viz": false
            },
            "lineInterpolation": "linear",
            "lineWidth": 1,
            "pointSize": 5,
            "scaleDistribution": {
              "type": "linear"
            },
            "showPoints": "auto",
            "spanNulls": false,
            "stacking": {
              "group": "A",
              "mode": "none"
            },
            "thresholdsStyle": {
              "mode": "off"
            }
          },
          "mappings": [],
          "thresholds": {
            "mode": "absolute",
            "steps": [
              {
                "color": "green",
                "value": null
              }
            ]
          },
          "unit": "tokensps"
        }
      },
      "gridPos": {
        "h": 12,
        "w": 12,
        "x": 0,
        "y": 0
      },
      "options": {
        "legend": {
          "calcs": ["lastNotNull", "max"],
          "displayMode": "table",
          "placement": "bottom",
          "showLegend": true,
          "sortBy": "Last",
          "sortDesc": true
        },
        "tooltip": {
          "mode": "multi",
          "sort": "desc"
        }
      },
      "targets": [
        {
          "datasource": {
            "type": "prometheus",
            "uid": "PBFA97CFB590B2093"
          },
          "editorMode": "builder",
          "expr": "validator_query_node_query_streaming_contender_tokens_per_sec{task=~\"$task\"}",
          "instant": false,
          "legendFormat": "{{task}} - {{hotkey}}",
          "range": true,
          "refId": "A"
        }
      ],
      "title": "TPS by Task and Contender",
      "type": "timeseries"
    },
    {
      "datasource": {
        "type": "prometheus",
        "uid": "PBFA97CFB590B2093"
      },
      "fieldConfig": {
        "defaults": {
          "color": {
            "mode": "palette-classic"
          },
          "custom": {
            "axisCenteredZero": false,
            "axisColorMode": "text",
            "axisLabel": "",
            "axisPlacement": "auto",
            "barAlignment": 0,
            "drawStyle": "line",
            "fillOpacity": 0,
            "gradientMode": "none",
            "hideFrom": {
              "legend": false,
              "tooltip": false,
              "viz": false
            },
            "lineInterpolation": "linear",
            "lineWidth": 1,
            "pointSize": 5,
            "scaleDistribution": {
              "type": "linear"
            },
            "showPoints": "auto",
            "spanNulls": false,
            "stacking": {
              "group": "A",
              "mode": "none"
            },
            "thresholdsStyle": {
              "mode": "off"
            }
          },
          "mappings": [],
          "thresholds": {
            "mode": "absolute",
            "steps": [
              {
                "color": "green",
                "value": null
              }
            ]
          },
          "unit": "short"
        }
      },
      "gridPos": {
        "h": 12,
        "w": 12,
        "x": 0,
        "y": 12
      },
      "options": {
        "legend": {
          "calcs": ["lastNotNull", "max"],
          "displayMode": "table",
          "placement": "bottom",
          "showLegend": true,
          "sortBy": "Last",
          "sortDesc": true
        },
        "tooltip": {
          "mode": "multi",
          "sort": "desc"
        }
      },
      "targets": [
        {
          "datasource": {
            "type": "prometheus",
            "uid": "PBFA97CFB590B2093"
          },
          "editorMode": "builder",
          "expr": "validator_query_node_contender_selections_total{task=~\"$task\"}",
          "instant": false,
          "legendFormat": "{{task}} - {{hotkey}}",
          "range": true,
          "refId": "A"
        }
      ],
      "title": "Selections by Task and Contender",
      "type": "timeseries"
    },
    {
      "datasource": {
        "type": "prometheus",
        "uid": "PBFA97CFB590B2093"
      },
      "fieldConfig": {
        "defaults": {
          "color": {
            "mode": "palette-classic"
          },
          "custom": {
            "axisBorderShow": false,
            "axisCenteredZero": false,
            "axisColorMode": "text",
            "axisLabel": "",
            "axisPlacement": "auto",
            "axisSoftMin": 0,
            "barAlignment": 0,
            "drawStyle": "line",
            "fillOpacity": 0,
            "gradientMode": "none",
            "hideFrom": {
              "legend": false,
              "tooltip": false,
              "viz": false
            },
            "insertNulls": false,
            "lineInterpolation": "smooth",
            "lineWidth": 1,
            "pointSize": 5,
            "scaleDistribution": {
              "type": "linear"
            },
            "showPoints": "auto",
            "spanNulls": false,
            "stacking": {
              "group": "A",
              "mode": "none"
            },
            "thresholdsStyle": {
              "mode": "off"
            }
          },
          "mappings": [],
          "thresholds": {
            "mode": "absolute",
            "steps": [
              {
                "color": "green",
                "value": null
              },
              {
                "color": "red",
                "value": 80
              }
            ]
          }
        },
        "overrides": []
      },
      "gridPos": {
        "h": 7,
        "w": 24,
        "x": 0,
        "y": 0
      },
      "id": 19,
      "options": {
        "legend": {
          "calcs": [],
          "displayMode": "table",
          "placement": "right",
          "showLegend": true
        },
        "tooltip": {
          "mode": "single",
          "sort": "none"
        }
      },
      "targets": [
        {
          "datasource": {
            "type": "prometheus",
            "uid": "PBFA97CFB590B2093"
          },
          "disableTextWrap": false,
          "editorMode": "builder",
<<<<<<< HEAD
          "expr": "validator_hybrid_node_text_tokens_per_sec",
=======
          "expr": "validator_entry_node_text_tokens",
          "fullMetaSearch": false,
          "includeNullMetadata": true,
          "instant": false,
          "legendFormat": "{{task}}",
          "range": true,
          "refId": "A",
          "useBackend": false
        }
      ],
      "title": "Tokens in organic queries",
      "type": "timeseries"
    },

    {
      "datasource": {
        "type": "prometheus",
        "uid": "PBFA97CFB590B2093"
      },
      "fieldConfig": {
        "defaults": {
          "color": {
            "mode": "palette-classic"
          },
          "custom": {
            "axisBorderShow": false,
            "axisCenteredZero": false,
            "axisColorMode": "text",
            "axisLabel": "",
            "axisPlacement": "auto",
            "axisSoftMin": 0,
            "barAlignment": 0,
            "drawStyle": "line",
            "fillOpacity": 0,
            "gradientMode": "none",
            "hideFrom": {
              "legend": false,
              "tooltip": false,
              "viz": false
            },
            "insertNulls": false,
            "lineInterpolation": "smooth",
            "lineWidth": 1,
            "pointSize": 5,
            "scaleDistribution": {
              "type": "linear"
            },
            "showPoints": "auto",
            "spanNulls": false,
            "stacking": {
              "group": "A",
              "mode": "none"
            },
            "thresholdsStyle": {
              "mode": "off"
            }
          },
          "mappings": [],
          "thresholds": {
            "mode": "absolute",
            "steps": [
              {
                "color": "green",
                "value": null
              },
              {
                "color": "red",
                "value": 80
              }
            ]
          }
        },
        "overrides": []
      },
      "gridPos": {
        "h": 7,
        "w": 24,
        "x": 0,
        "y": 0
      },
      "id": 19,
      "options": {
        "legend": {
          "calcs": [],
          "displayMode": "table",
          "placement": "right",
          "showLegend": true
        },
        "tooltip": {
          "mode": "single",
          "sort": "none"
        }
      },
      "targets": [
        {
          "datasource": {
            "type": "prometheus",
            "uid": "PBFA97CFB590B2093"
          },
          "disableTextWrap": false,
          "editorMode": "builder",
          "expr": "validator_entry_node_text_tokens_per_sec",
>>>>>>> 9e8b9dfa
          "fullMetaSearch": false,
          "includeNullMetadata": true,
          "instant": false,
          "legendFormat": "{{task}}",
          "range": true,
          "refId": "A",
          "useBackend": false
        }
      ],
      "title": "Tokens Per Second",
      "type": "timeseries"
    },
    {
      "datasource": {
        "type": "prometheus",
        "uid": "PBFA97CFB590B2093"
      },
      "fieldConfig": {
        "defaults": {
          "color": {
            "mode": "palette-classic"
          },
          "custom": {
            "axisBorderShow": false,
            "axisCenteredZero": false,
            "axisColorMode": "text",
            "axisLabel": "",
            "axisPlacement": "auto",
            "barAlignment": 0,
            "drawStyle": "line",
            "fillOpacity": 0,
            "gradientMode": "none",
            "hideFrom": {
              "legend": false,
              "tooltip": false,
              "viz": false
            },
            "insertNulls": false,
            "lineInterpolation": "linear",
            "lineWidth": 1,
            "pointSize": 5,
            "scaleDistribution": {
              "type": "linear"
            },
            "showPoints": "auto",
            "spanNulls": false,
            "stacking": {
              "group": "A",
              "mode": "none"
            },
            "thresholdsStyle": {
              "mode": "off"
            }
          },
          "mappings": [],
          "thresholds": {
            "mode": "absolute",
            "steps": [
              {
                "color": "green",
                "value": null
              },
              {
                "color": "red",
                "value": 80
              }
            ]
          }
        },
        "overrides": []
      },
      "gridPos": {
        "h": 5,
        "w": 8,
        "x": 0,
        "y": 7
      },
      "id": 3,
      "options": {
        "legend": {
          "calcs": [],
          "displayMode": "list",
          "placement": "bottom",
          "showLegend": true
        },
        "tooltip": {
          "mode": "single",
          "sort": "none"
        }
      },
      "targets": [
        {
          "datasource": {
            "type": "prometheus",
            "uid": "PBFA97CFB590B2093"
          },
          "disableTextWrap": false,
          "editorMode": "builder",
          "exemplar": false,
          "expr": "rate(http_server_response_size_bytes_count{exported_job=\"hybrid_node\", http_target=\"/v1/chat/completions\"}[1m]) * 60",
          "format": "time_series",
          "fullMetaSearch": false,
          "includeNullMetadata": false,
          "instant": false,
          "interval": "",
          "legendFormat": "{{http_status_code}}",
          "range": true,
          "refId": "A",
          "useBackend": false
        }
      ],
      "title": "/v1/chat/completions",
      "type": "timeseries"
    },
    {
      "datasource": {
        "type": "prometheus",
        "uid": "PBFA97CFB590B2093"
      },
      "fieldConfig": {
        "defaults": {
          "color": {
            "mode": "palette-classic"
          },
          "custom": {
            "axisBorderShow": false,
            "axisCenteredZero": false,
            "axisColorMode": "text",
            "axisLabel": "",
            "axisPlacement": "auto",
            "barAlignment": 0,
            "drawStyle": "line",
            "fillOpacity": 0,
            "gradientMode": "none",
            "hideFrom": {
              "legend": false,
              "tooltip": false,
              "viz": false
            },
            "insertNulls": false,
            "lineInterpolation": "linear",
            "lineWidth": 1,
            "pointSize": 5,
            "scaleDistribution": {
              "type": "linear"
            },
            "showPoints": "auto",
            "spanNulls": false,
            "stacking": {
              "group": "A",
              "mode": "none"
            },
            "thresholdsStyle": {
              "mode": "off"
            }
          },
          "mappings": [],
          "thresholds": {
            "mode": "absolute",
            "steps": [
              {
                "color": "green",
                "value": null
              },
              {
                "color": "red",
                "value": 80
              }
            ]
          }
        },
        "overrides": []
      },
      "gridPos": {
        "h": 5,
        "w": 8,
        "x": 8,
        "y": 7
      },
      "id": 4,
      "options": {
        "legend": {
          "calcs": [],
          "displayMode": "list",
          "placement": "bottom",
          "showLegend": true
        },
        "tooltip": {
          "mode": "single",
          "sort": "none"
        }
      },
      "targets": [
        {
          "datasource": {
            "type": "prometheus",
            "uid": "PBFA97CFB590B2093"
          },
          "disableTextWrap": false,
          "editorMode": "builder",
          "expr": "rate(http_server_response_size_bytes_count{exported_job=\"hybrid_node\", http_target=\"/v1/text-to-image\"}[$__rate_interval])",
          "fullMetaSearch": false,
          "includeNullMetadata": false,
          "instant": false,
          "legendFormat": "{{http_status_code}}",
          "range": true,
          "refId": "A",
          "useBackend": false
        }
      ],
      "title": "/v1/text-to-image",
      "type": "timeseries"
    },
    {
      "datasource": {
        "type": "prometheus",
        "uid": "PBFA97CFB590B2093"
      },
      "fieldConfig": {
        "defaults": {
          "color": {
            "mode": "palette-classic"
          },
          "custom": {
            "axisBorderShow": false,
            "axisCenteredZero": false,
            "axisColorMode": "text",
            "axisLabel": "",
            "axisPlacement": "auto",
            "barAlignment": 0,
            "drawStyle": "line",
            "fillOpacity": 0,
            "gradientMode": "none",
            "hideFrom": {
              "legend": false,
              "tooltip": false,
              "viz": false
            },
            "insertNulls": false,
            "lineInterpolation": "linear",
            "lineWidth": 1,
            "pointSize": 5,
            "scaleDistribution": {
              "type": "linear"
            },
            "showPoints": "auto",
            "spanNulls": false,
            "stacking": {
              "group": "A",
              "mode": "none"
            },
            "thresholdsStyle": {
              "mode": "off"
            }
          },
          "mappings": [],
          "thresholds": {
            "mode": "absolute",
            "steps": [
              {
                "color": "green",
                "value": null
              },
              {
                "color": "red",
                "value": 80
              }
            ]
          }
        },
        "overrides": []
      },
      "gridPos": {
        "h": 5,
        "w": 8,
        "x": 16,
        "y": 7
      },
      "id": 5,
      "options": {
        "legend": {
          "calcs": [],
          "displayMode": "list",
          "placement": "bottom",
          "showLegend": true
        },
        "tooltip": {
          "mode": "single",
          "sort": "none"
        }
      },
      "targets": [
        {
          "datasource": {
            "type": "prometheus",
            "uid": "PBFA97CFB590B2093"
          },
          "disableTextWrap": false,
          "editorMode": "builder",
          "expr": "rate(http_server_response_size_bytes_count{exported_job=\"hybrid_node\", http_target=\"/v1/image-to-image\"}[$__rate_interval])",
          "fullMetaSearch": false,
          "includeNullMetadata": false,
          "instant": false,
          "legendFormat": "{{http_status_code}}",
          "range": true,
          "refId": "A",
          "useBackend": false
        }
      ],
      "title": "/v1/image-to-image",
      "type": "timeseries"
    },
    {
      "datasource": {
        "type": "prometheus",
        "uid": "PBFA97CFB590B2093"
      },
      "fieldConfig": {
        "defaults": {
          "color": {
            "mode": "palette-classic"
          },
          "custom": {
            "axisBorderShow": false,
            "axisCenteredZero": false,
            "axisColorMode": "text",
            "axisLabel": "",
            "axisPlacement": "auto",
            "barAlignment": 0,
            "drawStyle": "line",
            "fillOpacity": 25,
            "gradientMode": "none",
            "hideFrom": {
              "legend": false,
              "tooltip": false,
              "viz": false
            },
            "insertNulls": false,
            "lineInterpolation": "smooth",
            "lineWidth": 1,
            "pointSize": 5,
            "scaleDistribution": {
              "type": "linear"
            },
            "showPoints": "auto",
            "spanNulls": false,
            "stacking": {
              "group": "A",
              "mode": "normal"
            },
            "thresholdsStyle": {
              "mode": "off"
            }
          },
          "mappings": [],
          "thresholds": {
            "mode": "absolute",
            "steps": [
              {
                "color": "green",
                "value": null
              },
              {
                "color": "red",
                "value": 80
              }
            ]
          }
        },
        "overrides": []
      },
      "gridPos": {
        "h": 6,
        "w": 8,
        "x": 0,
        "y": 12
      },
      "id": 14,
      "options": {
        "legend": {
          "calcs": [],
          "displayMode": "table",
          "placement": "right",
          "showLegend": true
        },
        "tooltip": {
          "mode": "multi",
          "sort": "desc"
        }
      },
      "pluginVersion": "11.1.0",
      "targets": [
        {
          "datasource": {
            "type": "prometheus",
            "uid": "PBFA97CFB590B2093"
          },
          "disableTextWrap": false,
          "editorMode": "builder",
          "expr": "rate(validator_hybrid_node_process_queries_total{exported_job=\"hybrid_node\"}[$__rate_interval]) * 60",
          "fullMetaSearch": false,
          "includeNullMetadata": false,
          "instant": false,
          "legendFormat": "{{task}}",
          "range": true,
          "refId": "A",
          "useBackend": false
        }
      ],
      "title": "Queries Total",
      "type": "timeseries"
    },
    {
      "datasource": {
        "type": "prometheus",
        "uid": "PBFA97CFB590B2093"
      },
      "fieldConfig": {
        "defaults": {
          "color": {
            "mode": "palette-classic"
          },
          "custom": {
            "axisBorderShow": false,
            "axisCenteredZero": false,
            "axisColorMode": "text",
            "axisLabel": "",
            "axisPlacement": "auto",
            "barAlignment": 0,
            "drawStyle": "line",
            "fillOpacity": 0,
            "gradientMode": "none",
            "hideFrom": {
              "legend": false,
              "tooltip": false,
              "viz": false
            },
            "insertNulls": false,
            "lineInterpolation": "linear",
            "lineWidth": 2,
            "pointSize": 5,
            "scaleDistribution": {
              "type": "linear"
            },
            "showPoints": "never",
            "spanNulls": false,
            "stacking": {
              "group": "A",
              "mode": "none"
            },
            "thresholdsStyle": {
              "mode": "off"
            }
          },
          "mappings": [],
          "thresholds": {
            "mode": "absolute",
            "steps": [
              {
                "color": "green",
                "value": null
              }
            ]
          }
        },
        "overrides": []
      },
      "gridPos": {
        "h": 6,
        "w": 8,
        "x": 8,
        "y": 12
      },
      "id": 17,
      "options": {
        "legend": {
          "calcs": [],
          "displayMode": "table",
          "placement": "right",
          "showLegend": true
        },
        "tooltip": {
          "mode": "multi",
          "sort": "desc"
        }
      },
      "pluginVersion": "11.1.0",
      "targets": [
        {
          "datasource": {
            "type": "prometheus",
            "uid": "PBFA97CFB590B2093"
          },
          "disableTextWrap": false,
          "editorMode": "builder",
          "expr": "validator_hybrid_node_process_failed_queries_total",
          "fullMetaSearch": false,
          "includeNullMetadata": false,
          "instant": false,
          "legendFormat": "{{task}}",
          "range": true,
          "refId": "A",
          "useBackend": false
        }
      ],
      "title": "Queries Failed",
      "type": "timeseries"
    },
    {
      "datasource": {
        "type": "prometheus",
        "uid": "PBFA97CFB590B2093"
      },
      "fieldConfig": {
        "defaults": {
          "color": {
            "mode": "palette-classic"
          },
          "custom": {
            "axisBorderShow": false,
            "axisCenteredZero": false,
            "axisColorMode": "text",
            "axisLabel": "",
            "axisPlacement": "auto",
            "barAlignment": 0,
            "drawStyle": "line",
            "fillOpacity": 0,
            "gradientMode": "none",
            "hideFrom": {
              "legend": false,
              "tooltip": false,
              "viz": false
            },
            "insertNulls": false,
            "lineInterpolation": "linear",
            "lineWidth": 2,
            "pointSize": 5,
            "scaleDistribution": {
              "type": "linear"
            },
            "showPoints": "never",
            "spanNulls": false,
            "stacking": {
              "group": "A",
              "mode": "none"
            },
            "thresholdsStyle": {
              "mode": "off"
            }
          },
          "mappings": [],
          "thresholds": {
            "mode": "absolute",
            "steps": [
              {
                "color": "green",
                "value": null
              }
            ]
          }
        },
        "overrides": [
          {
            "__systemRef": "hideSeriesFrom",
            "matcher": {
              "id": "byNames",
              "options": {
                "mode": "exclude",
                "names": [
                  "validator_hybrid_node_src_concurrent_queries_processing_ratio {__name__=\"validator_hybrid_node_src_concurrent_queries_processing_ratio\", exported_job=\"hybrid_node\", instance=\"otel-collector:9090\", job=\"otel-collector-services\"}"
                ],
                "prefix": "All except:",
                "readOnly": true
              }
            },
            "properties": [
              {
                "id": "custom.hideFrom",
                "value": {
                  "legend": false,
                  "tooltip": false,
                  "viz": true
                }
              }
            ]
          }
        ]
      },
      "gridPos": {
        "h": 6,
        "w": 8,
        "x": 16,
        "y": 12
      },
      "id": 18,
      "options": {
        "legend": {
          "calcs": [],
          "displayMode": "list",
          "placement": "bottom",
          "showLegend": true
        },
        "tooltip": {
          "mode": "multi",
          "sort": "desc"
        }
      },
      "pluginVersion": "11.1.0",
      "targets": [
        {
          "datasource": {
            "type": "prometheus",
            "uid": "PBFA97CFB590B2093"
          },
          "disableTextWrap": false,
          "editorMode": "builder",
          "expr": "validator_hybrid_node_src_concurrent_queries_processing_ratio",
          "fullMetaSearch": false,
          "includeNullMetadata": false,
          "instant": false,
          "legendFormat": "{{task}}",
          "range": true,
          "refId": "A",
          "useBackend": false
        }
      ],
      "title": "Queries Processing",
      "type": "timeseries"
    },
    {
      "datasource": {
        "type": "prometheus",
        "uid": "PBFA97CFB590B2093"
      },
      "fieldConfig": {
        "defaults": {
          "color": {
            "mode": "palette-classic"
          },
          "custom": {
            "axisBorderShow": false,
            "axisCenteredZero": false,
            "axisColorMode": "text",
            "axisLabel": "",
            "axisPlacement": "auto",
            "barAlignment": 0,
            "drawStyle": "line",
            "fillOpacity": 0,
            "gradientMode": "none",
            "hideFrom": {
              "legend": false,
              "tooltip": false,
              "viz": false
            },
            "insertNulls": false,
            "lineInterpolation": "linear",
            "lineWidth": 2,
            "pointSize": 5,
            "scaleDistribution": {
              "type": "linear"
            },
            "showPoints": "never",
            "spanNulls": false,
            "stacking": {
              "group": "A",
              "mode": "none"
            },
            "thresholdsStyle": {
              "mode": "off"
            }
          },
          "mappings": [],
          "thresholds": {
            "mode": "absolute",
            "steps": [
              {
                "color": "green",
                "value": null
              }
            ]
          }
        },
        "overrides": []
      },
      "gridPos": {
        "h": 6,
        "w": 12,
        "x": 0,
        "y": 18
      },
      "id": 7,
      "options": {
        "legend": {
          "calcs": [],
          "displayMode": "table",
          "placement": "right",
          "showLegend": true
        },
        "tooltip": {
          "mode": "multi",
          "sort": "desc"
        }
      },
      "pluginVersion": "11.1.0",
      "targets": [
        {
          "datasource": {
            "type": "prometheus",
            "uid": "PBFA97CFB590B2093"
          },
          "disableTextWrap": false,
          "editorMode": "builder",
          "expr": "validator_control_node_synthetic_cycle_schedule_remaining_requests{exported_job=\"control_node\"}",
          "fullMetaSearch": false,
          "includeNullMetadata": false,
          "instant": false,
          "legendFormat": "{{task}}",
          "range": true,
          "refId": "A",
          "useBackend": false
        }
      ],
      "title": "Synthetic Remaining Requests",
      "type": "timeseries"
    },
    {
      "datasource": {
        "type": "prometheus",
        "uid": "PBFA97CFB590B2093"
      },
      "fieldConfig": {
        "defaults": {
          "color": {
            "mode": "palette-classic"
          },
          "custom": {
            "axisBorderShow": false,
            "axisCenteredZero": false,
            "axisColorMode": "text",
            "axisLabel": "",
            "axisPlacement": "auto",
            "barAlignment": 0,
            "drawStyle": "line",
            "fillOpacity": 0,
            "gradientMode": "none",
            "hideFrom": {
              "legend": false,
              "tooltip": false,
              "viz": false
            },
            "insertNulls": false,
            "lineInterpolation": "linear",
            "lineWidth": 2,
            "pointSize": 5,
            "scaleDistribution": {
              "type": "linear"
            },
            "showPoints": "never",
            "spanNulls": false,
            "stacking": {
              "group": "A",
              "mode": "none"
            },
            "thresholdsStyle": {
              "mode": "off"
            }
          },
          "mappings": [],
          "thresholds": {
            "mode": "absolute",
            "steps": [
              {
                "color": "green",
                "value": null
              }
            ]
          }
        },
        "overrides": []
      },
      "gridPos": {
        "h": 6,
        "w": 12,
        "x": 12,
        "y": 18
      },
      "id": 13,
      "options": {
        "legend": {
          "calcs": [],
          "displayMode": "table",
          "placement": "right",
          "showLegend": true
        },
        "tooltip": {
          "mode": "multi",
          "sort": "desc"
        }
      },
      "pluginVersion": "11.1.0",
      "targets": [
        {
          "datasource": {
            "type": "prometheus",
            "uid": "PBFA97CFB590B2093"
          },
          "disableTextWrap": false,
          "editorMode": "builder",
          "expr": "validator_control_node_synthetic_cycle_requests_to_skip{exported_job=\"control_node\"}",
          "fullMetaSearch": false,
          "includeNullMetadata": false,
          "instant": false,
          "legendFormat": "{{task}}",
          "range": true,
          "refId": "A",
          "useBackend": false
        }
      ],
      "title": "Synthetic Requests To Skip",
      "type": "timeseries"
    },
    {
      "datasource": {
        "type": "prometheus",
        "uid": "PBFA97CFB590B2093"
      },
      "fieldConfig": {
        "defaults": {
          "color": {
            "mode": "palette-classic"
          },
          "custom": {
            "axisBorderShow": false,
            "axisCenteredZero": false,
            "axisColorMode": "text",
            "axisLabel": "",
            "axisPlacement": "auto",
            "barAlignment": 0,
            "drawStyle": "line",
            "fillOpacity": 0,
            "gradientMode": "none",
            "hideFrom": {
              "legend": false,
              "tooltip": false,
              "viz": false
            },
            "insertNulls": false,
            "lineInterpolation": "linear",
            "lineWidth": 1,
            "pointSize": 5,
            "scaleDistribution": {
              "type": "linear"
            },
            "showPoints": "auto",
            "spanNulls": false,
            "stacking": {
              "group": "A",
              "mode": "none"
            },
            "thresholdsStyle": {
              "mode": "off"
            }
          },
          "mappings": [],
          "thresholds": {
            "mode": "absolute",
            "steps": [
              {
                "color": "green",
                "value": null
              }
            ]
          },
          "unit": "none"
        },
        "overrides": []
      },
      "gridPos": {
        "h": 6,
        "w": 12,
        "x": 0,
        "y": 24
      },
      "id": 9,
      "options": {
        "legend": {
          "calcs": [
            "count"
          ],
          "displayMode": "list",
          "placement": "bottom",
          "showLegend": true
        },
        "tooltip": {
          "mode": "single",
          "sort": "none"
        }
      },
      "targets": [
        {
          "datasource": {
            "type": "prometheus",
            "uid": "PBFA97CFB590B2093"
          },
          "disableTextWrap": false,
          "editorMode": "code",
          "expr": "rate(validator_hybrid_node_image_success_total{exported_job=\"hybrid_node\"}[1m]) * 60",
          "fullMetaSearch": false,
          "includeNullMetadata": false,
          "instant": false,
          "legendFormat": "{{http_target}}",
          "range": true,
          "refId": "A",
          "useBackend": false
        }
      ],
      "title": "Validator Image Success",
      "type": "timeseries"
    },
    {
      "datasource": {
        "type": "prometheus",
        "uid": "PBFA97CFB590B2093"
      },
      "fieldConfig": {
        "defaults": {
          "color": {
            "mode": "palette-classic"
          },
          "custom": {
            "axisBorderShow": false,
            "axisCenteredZero": false,
            "axisColorMode": "text",
            "axisLabel": "",
            "axisPlacement": "auto",
            "barAlignment": 0,
            "drawStyle": "line",
            "fillOpacity": 0,
            "gradientMode": "none",
            "hideFrom": {
              "legend": false,
              "tooltip": false,
              "viz": false
            },
            "insertNulls": false,
            "lineInterpolation": "linear",
            "lineWidth": 1,
            "pointSize": 5,
            "scaleDistribution": {
              "type": "linear"
            },
            "showPoints": "auto",
            "spanNulls": false,
            "stacking": {
              "group": "A",
              "mode": "none"
            },
            "thresholdsStyle": {
              "mode": "off"
            }
          },
          "mappings": [],
          "thresholds": {
            "mode": "absolute",
            "steps": [
              {
                "color": "green",
                "value": null
              }
            ]
          },
          "unit": "none"
        },
        "overrides": []
      },
      "gridPos": {
        "h": 6,
        "w": 12,
        "x": 12,
        "y": 24
      },
      "id": 10,
      "options": {
        "legend": {
          "calcs": [
            "count"
          ],
          "displayMode": "list",
          "placement": "bottom",
          "showLegend": true
        },
        "tooltip": {
          "mode": "single",
          "sort": "none"
        }
      },
      "targets": [
        {
          "datasource": {
            "type": "prometheus",
            "uid": "PBFA97CFB590B2093"
          },
          "disableTextWrap": false,
          "editorMode": "code",
          "expr": "rate(validator_hybrid_node_image_error_total{exported_job=\"hybrid_node\"}[1m]) * 60",
          "fullMetaSearch": false,
          "includeNullMetadata": false,
          "instant": false,
          "legendFormat": "{{reason}}",
          "range": true,
          "refId": "A",
          "useBackend": false
        }
      ],
      "title": "Validator Image Error",
      "type": "timeseries"
    },
    {
      "datasource": {
        "type": "prometheus",
        "uid": "PBFA97CFB590B2093"
      },
      "fieldConfig": {
        "defaults": {
          "color": {
            "mode": "palette-classic"
          },
          "custom": {
            "axisBorderShow": false,
            "axisCenteredZero": false,
            "axisColorMode": "text",
            "axisLabel": "",
            "axisPlacement": "auto",
            "barAlignment": 0,
            "drawStyle": "line",
            "fillOpacity": 0,
            "gradientMode": "none",
            "hideFrom": {
              "legend": false,
              "tooltip": false,
              "viz": false
            },
            "insertNulls": false,
            "lineInterpolation": "linear",
            "lineWidth": 1,
            "pointSize": 5,
            "scaleDistribution": {
              "type": "linear"
            },
            "showPoints": "auto",
            "spanNulls": false,
            "stacking": {
              "group": "A",
              "mode": "none"
            },
            "thresholdsStyle": {
              "mode": "off"
            }
          },
          "mappings": [],
          "thresholds": {
            "mode": "absolute",
            "steps": [
              {
                "color": "green",
                "value": null
              }
            ]
          },
          "unit": "none"
        },
        "overrides": []
      },
      "gridPos": {
        "h": 6,
        "w": 12,
        "x": 0,
        "y": 30
      },
      "id": 11,
      "options": {
        "legend": {
          "calcs": [
            "count"
          ],
          "displayMode": "list",
          "placement": "bottom",
          "showLegend": true
        },
        "tooltip": {
          "mode": "single",
          "sort": "none"
        }
      },
      "targets": [
        {
          "datasource": {
            "type": "prometheus",
            "uid": "PBFA97CFB590B2093"
          },
          "disableTextWrap": false,
          "editorMode": "code",
          "expr": "rate(validator_hybrid_node_text_success_total{exported_job=\"hybrid_node\"}[1m]) * 60",
          "fullMetaSearch": false,
          "includeNullMetadata": false,
          "instant": false,
          "legendFormat": "{{http_target}}",
          "range": true,
          "refId": "A",
          "useBackend": false
        }
      ],
      "title": "Validator Text Success",
      "type": "timeseries"
    },
    {
      "datasource": {
        "type": "prometheus",
        "uid": "PBFA97CFB590B2093"
      },
      "fieldConfig": {
        "defaults": {
          "color": {
            "mode": "palette-classic"
          },
          "custom": {
            "axisBorderShow": false,
            "axisCenteredZero": false,
            "axisColorMode": "text",
            "axisLabel": "",
            "axisPlacement": "auto",
            "barAlignment": 0,
            "drawStyle": "line",
            "fillOpacity": 0,
            "gradientMode": "none",
            "hideFrom": {
              "legend": false,
              "tooltip": false,
              "viz": false
            },
            "insertNulls": false,
            "lineInterpolation": "linear",
            "lineWidth": 1,
            "pointSize": 5,
            "scaleDistribution": {
              "type": "linear"
            },
            "showPoints": "auto",
            "spanNulls": false,
            "stacking": {
              "group": "A",
              "mode": "none"
            },
            "thresholdsStyle": {
              "mode": "off"
            }
          },
          "mappings": [],
          "thresholds": {
            "mode": "absolute",
            "steps": [
              {
                "color": "green",
                "value": null
              }
            ]
          },
          "unit": "none"
        },
        "overrides": []
      },
      "gridPos": {
        "h": 6,
        "w": 12,
        "x": 12,
        "y": 30
      },
      "id": 16,
      "options": {
        "legend": {
          "calcs": [
            "count"
          ],
          "displayMode": "list",
          "placement": "bottom",
          "showLegend": true
        },
        "tooltip": {
          "mode": "single",
          "sort": "none"
        }
      },
      "targets": [
        {
          "datasource": {
            "type": "prometheus",
            "uid": "PBFA97CFB590B2093"
          },
          "disableTextWrap": false,
          "editorMode": "code",
          "expr": "rate(validator_hybrid_node_text_error_total{exported_job=\"hybrid_node\"}[1m]) * 60",
          "fullMetaSearch": false,
          "includeNullMetadata": false,
          "instant": false,
          "legendFormat": "{{http_target}}",
          "range": true,
          "refId": "A",
          "useBackend": false
        }
      ],
      "title": "Validator Text Error",
      "type": "timeseries"
    },
    {
      "datasource": {
        "type": "loki",
        "uid": "P8E80F9AEF21F6940"
      },
      "gridPos": {
        "h": 9,
        "w": 24,
        "x": 0,
        "y": 36
      },
      "id": 2,
      "options": {
        "dedupStrategy": "none",
        "enableLogDetails": true,
        "prettifyLogMessage": false,
        "showCommonLabels": false,
        "showLabels": false,
        "showTime": true,
        "sortOrder": "Descending",
        "wrapLogMessage": false
      },
      "targets": [
        {
          "datasource": {
            "type": "loki",
            "uid": "P8E80F9AEF21F6940"
          },
          "editorMode": "builder",
          "expr": "{service_name=~\"control_node|hybrid_node\"} | label_format level=detected_level | line_format `{{.service_name }} - {{__line__}}`",
          "legendFormat": "",
          "queryType": "range",
          "refId": "A"
        }
      ],
      "title": "Validator Logs",
      "type": "logs"
    }
  ],
  "refresh": "5s",
  "schemaVersion": 39,
  "tags": [],
  "templating": {
    "list": [
      {
        "current": {
          "selected": true,
          "text": ["All"],
          "value": ["$__all"]
        },
        "datasource": {
          "type": "prometheus",
          "uid": "PBFA97CFB590B2093"
        },
        "definition": "label_values(validator_query_node_query_streaming_contender_tokens_per_sec, task)",
        "hide": 0,
        "includeAll": true,
        "multi": true,
        "name": "task",
        "options": [],
        "query": {
          "query": "label_values(validator_query_node_query_streaming_contender_tokens_per_sec, task)",
          "refId": "StandardVariableQuery"
        },
        "refresh": 1,
        "regex": "",
        "skipUrlSync": false,
        "sort": 1,
        "type": "query"
      }
    ]
  },
  "time": {
    "from": "now-5m",
    "to": "now"
  },
  "timepicker": {},
  "timezone": "browser",
  "title": "Validator General",
  "uid": "ae1q8n928qc5ce",
  "version": 13,
  "weekStart": ""
}<|MERGE_RESOLUTION|>--- conflicted
+++ resolved
@@ -32,10 +32,12 @@
             "mode": "palette-classic"
           },
           "custom": {
+            "axisBorderShow": false,
             "axisCenteredZero": false,
             "axisColorMode": "text",
             "axisLabel": "",
             "axisPlacement": "auto",
+            "axisSoftMin": 0,
             "barAlignment": 0,
             "drawStyle": "line",
             "fillOpacity": 0,
@@ -45,7 +47,8 @@
               "tooltip": false,
               "viz": false
             },
-            "lineInterpolation": "linear",
+            "insertNulls": false,
+            "lineInterpolation": "smooth",
             "lineWidth": 1,
             "pointSize": 5,
             "scaleDistribution": {
@@ -68,30 +71,33 @@
               {
                 "color": "green",
                 "value": null
+              },
+              {
+                "color": "red",
+                "value": 80
               }
             ]
-          },
-          "unit": "tokensps"
-        }
+          }
+        },
+        "overrides": []
       },
       "gridPos": {
-        "h": 12,
-        "w": 12,
+        "h": 7,
+        "w": 24,
         "x": 0,
         "y": 0
       },
+      "id": 19,
       "options": {
         "legend": {
-          "calcs": ["lastNotNull", "max"],
+          "calcs": [],
           "displayMode": "table",
-          "placement": "bottom",
-          "showLegend": true,
-          "sortBy": "Last",
-          "sortDesc": true
+          "placement": "right",
+          "showLegend": true
         },
         "tooltip": {
-          "mode": "multi",
-          "sort": "desc"
+          "mode": "single",
+          "sort": "none"
         }
       },
       "targets": [
@@ -100,107 +106,22 @@
             "type": "prometheus",
             "uid": "PBFA97CFB590B2093"
           },
+          "disableTextWrap": false,
           "editorMode": "builder",
-          "expr": "validator_query_node_query_streaming_contender_tokens_per_sec{task=~\"$task\"}",
+          "expr": "validator_hybrid_node_text_tokens",
+          "fullMetaSearch": false,
+          "includeNullMetadata": true,
           "instant": false,
-          "legendFormat": "{{task}} - {{hotkey}}",
+          "legendFormat": "{{task}}",
           "range": true,
-          "refId": "A"
+          "refId": "A",
+          "useBackend": false
         }
       ],
-      "title": "TPS by Task and Contender",
+      "title": "Tokens in organic queries",
       "type": "timeseries"
     },
-    {
-      "datasource": {
-        "type": "prometheus",
-        "uid": "PBFA97CFB590B2093"
-      },
-      "fieldConfig": {
-        "defaults": {
-          "color": {
-            "mode": "palette-classic"
-          },
-          "custom": {
-            "axisCenteredZero": false,
-            "axisColorMode": "text",
-            "axisLabel": "",
-            "axisPlacement": "auto",
-            "barAlignment": 0,
-            "drawStyle": "line",
-            "fillOpacity": 0,
-            "gradientMode": "none",
-            "hideFrom": {
-              "legend": false,
-              "tooltip": false,
-              "viz": false
-            },
-            "lineInterpolation": "linear",
-            "lineWidth": 1,
-            "pointSize": 5,
-            "scaleDistribution": {
-              "type": "linear"
-            },
-            "showPoints": "auto",
-            "spanNulls": false,
-            "stacking": {
-              "group": "A",
-              "mode": "none"
-            },
-            "thresholdsStyle": {
-              "mode": "off"
-            }
-          },
-          "mappings": [],
-          "thresholds": {
-            "mode": "absolute",
-            "steps": [
-              {
-                "color": "green",
-                "value": null
-              }
-            ]
-          },
-          "unit": "short"
-        }
-      },
-      "gridPos": {
-        "h": 12,
-        "w": 12,
-        "x": 0,
-        "y": 12
-      },
-      "options": {
-        "legend": {
-          "calcs": ["lastNotNull", "max"],
-          "displayMode": "table",
-          "placement": "bottom",
-          "showLegend": true,
-          "sortBy": "Last",
-          "sortDesc": true
-        },
-        "tooltip": {
-          "mode": "multi",
-          "sort": "desc"
-        }
-      },
-      "targets": [
-        {
-          "datasource": {
-            "type": "prometheus",
-            "uid": "PBFA97CFB590B2093"
-          },
-          "editorMode": "builder",
-          "expr": "validator_query_node_contender_selections_total{task=~\"$task\"}",
-          "instant": false,
-          "legendFormat": "{{task}} - {{hotkey}}",
-          "range": true,
-          "refId": "A"
-        }
-      ],
-      "title": "Selections by Task and Contender",
-      "type": "timeseries"
-    },
+
     {
       "datasource": {
         "type": "prometheus",
@@ -288,112 +209,7 @@
           },
           "disableTextWrap": false,
           "editorMode": "builder",
-<<<<<<< HEAD
           "expr": "validator_hybrid_node_text_tokens_per_sec",
-=======
-          "expr": "validator_entry_node_text_tokens",
-          "fullMetaSearch": false,
-          "includeNullMetadata": true,
-          "instant": false,
-          "legendFormat": "{{task}}",
-          "range": true,
-          "refId": "A",
-          "useBackend": false
-        }
-      ],
-      "title": "Tokens in organic queries",
-      "type": "timeseries"
-    },
-
-    {
-      "datasource": {
-        "type": "prometheus",
-        "uid": "PBFA97CFB590B2093"
-      },
-      "fieldConfig": {
-        "defaults": {
-          "color": {
-            "mode": "palette-classic"
-          },
-          "custom": {
-            "axisBorderShow": false,
-            "axisCenteredZero": false,
-            "axisColorMode": "text",
-            "axisLabel": "",
-            "axisPlacement": "auto",
-            "axisSoftMin": 0,
-            "barAlignment": 0,
-            "drawStyle": "line",
-            "fillOpacity": 0,
-            "gradientMode": "none",
-            "hideFrom": {
-              "legend": false,
-              "tooltip": false,
-              "viz": false
-            },
-            "insertNulls": false,
-            "lineInterpolation": "smooth",
-            "lineWidth": 1,
-            "pointSize": 5,
-            "scaleDistribution": {
-              "type": "linear"
-            },
-            "showPoints": "auto",
-            "spanNulls": false,
-            "stacking": {
-              "group": "A",
-              "mode": "none"
-            },
-            "thresholdsStyle": {
-              "mode": "off"
-            }
-          },
-          "mappings": [],
-          "thresholds": {
-            "mode": "absolute",
-            "steps": [
-              {
-                "color": "green",
-                "value": null
-              },
-              {
-                "color": "red",
-                "value": 80
-              }
-            ]
-          }
-        },
-        "overrides": []
-      },
-      "gridPos": {
-        "h": 7,
-        "w": 24,
-        "x": 0,
-        "y": 0
-      },
-      "id": 19,
-      "options": {
-        "legend": {
-          "calcs": [],
-          "displayMode": "table",
-          "placement": "right",
-          "showLegend": true
-        },
-        "tooltip": {
-          "mode": "single",
-          "sort": "none"
-        }
-      },
-      "targets": [
-        {
-          "datasource": {
-            "type": "prometheus",
-            "uid": "PBFA97CFB590B2093"
-          },
-          "disableTextWrap": false,
-          "editorMode": "builder",
-          "expr": "validator_entry_node_text_tokens_per_sec",
->>>>>>> 9e8b9dfa
           "fullMetaSearch": false,
           "includeNullMetadata": true,
           "instant": false,
@@ -1661,14 +1477,14 @@
           "type": "prometheus",
           "uid": "PBFA97CFB590B2093"
         },
-        "definition": "label_values(validator_query_node_query_streaming_contender_tokens_per_sec, task)",
+        "definition": "label_values(validator_hybrid_node_query_streaming_contender_tokens_per_sec, task)",
         "hide": 0,
         "includeAll": true,
         "multi": true,
         "name": "task",
         "options": [],
         "query": {
-          "query": "label_values(validator_query_node_query_streaming_contender_tokens_per_sec, task)",
+          "query": "label_values(validator_hybrid_node_query_streaming_contender_tokens_per_sec, task)",
           "refId": "StandardVariableQuery"
         },
         "refresh": 1,
