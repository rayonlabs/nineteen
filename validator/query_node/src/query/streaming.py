import json
import time
import traceback
from typing import AsyncGenerator

import httpx
from opentelemetry import metrics
from core.models import utility_models
from validator.query_node.src.query_config import Config
from validator.query_node.src import utils

from validator.models import Contender
from fiber.validator import client
from fiber.networking.models import NodeWithFernet as Node
from core import task_config as tcfg
from validator.utils.generic import generic_constants as gcst, generic_utils
from validator.utils.redis import redis_constants as rcst

from fiber.logging_utils import get_logger
import statistics
from validator.utils.query.query_utils import load_sse_jsons

logger = get_logger(__name__)

TTFB_PENALTY_FACTOR = 1.2
CHUNKING_PERCENTAGE_PENALTY_FACTOR = 1.3
TTFB_THRESHOLD = 1.0

GAUGE_ORGANIC_TOKENS_PER_SEC = metrics.get_meter(__name__).create_gauge(
    "validator.query_node.query.streaming.organic.tokens_per_sec",
    description="Average tokens per second metric for LLM streaming for any organic query"
)
GAUGE_SYNTHETIC_TOKENS_PER_SEC = metrics.get_meter(__name__).create_gauge(
    "validator.query_node.query.streaming.synthetic.tokens_per_sec",
    description="Average tokens per second metric for LLM streaming for any synthetic query"
)

def _get_formatted_payload(content: str, first_message: bool, add_finish_reason: bool = False) -> str:
    delta_payload = {"content": content}
    if first_message:
        delta_payload["role"] = "assistant"
    choices_payload: dict[str, str | dict[str, str]] = {"delta": delta_payload}
    if add_finish_reason:
        choices_payload["finish_reason"] = "stop"
    payload = {
        "choices": [choices_payload],
    }

    dumped_payload = json.dumps(payload)
    return dumped_payload


async def _handle_event(
    config: Config,
    content: str | None,
    synthetic_query: bool,
    job_id: str,
    status_code: int,
    error_message: str | None = None,
) -> None:
    if synthetic_query:
        return
    if content is not None:
        if isinstance(content, dict):
            content = json.dumps(content)
        await config.redis_db.publish(
            f"{rcst.JOB_RESULTS}:{job_id}",
            generic_utils.get_success_event(content=content, job_id=job_id, status_code=status_code),
        )
    else:
        await config.redis_db.publish(
            f"{rcst.JOB_RESULTS}:{job_id}",
            generic_utils.get_error_event(job_id=job_id, error_message=error_message, status_code=status_code),
        )


async def async_chain(first_chunk, async_gen):
    yield first_chunk  # manually yield the first chunk
    async for item in async_gen:
        yield item  # then yield from the original generator


def construct_500_query_result(node: Node, task: str) -> utility_models.QueryResult:
    query_result = utility_models.QueryResult(
        node_id=node.node_id,
        task=task,
        success=False,
        node_hotkey=node.hotkey,
        formatted_response=None,
        response_time_penalty_multiplier=1,
        status_code=500,
        response_time=None,
    )
    return query_result


async def consume_generator(
    config: Config,
    generator: AsyncGenerator,
    job_id: str,
    synthetic_query: bool,
    contender: Contender,
    node: Node,
    payload: dict,
    start_time: float,
    debug: bool = False,  # TODO: remove unused variable
) -> bool:
    assert job_id
    task = contender.task
    query_result = None
    tokens = 0

    try:
        first_chunk = await generator.__anext__()  # TODO: use `anext(generator)`

    except (StopAsyncIteration, httpx.ConnectError, httpx.ReadError, httpx.HTTPError, httpx.ReadTimeout, Exception) as e:
        logger.error(f"Error when querying node: {node.node_id} for task: {task}.")
        
        # drop the stacktrace while we're here (otel doesn't like logger.exception)
        logger.error("\n".join(traceback.format_exception(e)))

        query_result = construct_500_query_result(node, task)
        await utils.adjust_contender_from_result(config, query_result, contender, synthetic_query, payload=payload)

        return False

<<<<<<< HEAD
    time_to_first_chunk = time.time() - start_time

    text_jsons, status_code, first_message =  [], 200, True
    ttfb = None
=======
    text_jsons, status_code, first_message = [], 200, True  # TODO: remove unused variable

>>>>>>> 0b5d5953
    try:

        total_chunks = 0
        bundled_chunks = 0
        time_between_chunks = []

        latest_counter = None
        async for text in async_chain(first_chunk, generator):
            if isinstance(text, bytes):
                text = text.decode()

            if isinstance(text, str):
                try:
                    loaded_jsons = load_sse_jsons(text)
                    if isinstance(loaded_jsons, dict):
                        status_code = loaded_jsons.get(gcst.STATUS_CODE)  # noqa
                        break
                    total_chunks += 1

                    if len(loaded_jsons) > 1:
                        bundled_chunks += 1
                
                except (IndexError, json.JSONDecodeError) as e:
                    logger.warning(f"Error {e} when trying to load text: {text}")
                    break

                for text_json in loaded_jsons:
                    if not isinstance(text_json, dict):
                        logger.debug(f"Invalid text_json because its not a dict?: {text_json}")
                        first_message = True  # NOTE: Janky, but so we mark it as a fail
                        break

                    try:
                        _ = text_json["choices"][0]["delta"]["content"]
                    except KeyError:
                        logger.debug(f"Invalid text_json because there's not delta content: {text_json}")
                        first_message = True  # NOTE: Janky, but so we mark it as a fail
                        break

                    text_jsons.append(text_json)
                    dumped_payload = json.dumps(text_json)
                    first_message = False

                    await _handle_event(
                        config,
                        content=f"data: {dumped_payload}\n\n",
                        synthetic_query=synthetic_query,
                        job_id=job_id,
                        status_code=200,
                    )
                    tokens += 1

            if latest_counter:
                time_between_chunks.append(time.time() - latest_counter)
                latest_counter = time.time()
            else:
                # time_between_chunks.append(time.time() - time_to_first_chunk)
                ttfb = time.time() - time_to_first_chunk
                latest_counter = time.time()
        
        response_time_penalty_multiplier = 1.0

        if ttfb > TTFB_THRESHOLD:
            response_time_penalty_multiplier = TTFB_PENALTY_FACTOR
        if len(text_jsons) > 0:
            last_payload = _get_formatted_payload("", False, add_finish_reason=True)
            await _handle_event(
                config, content=f"data: {last_payload}\n\n", synthetic_query=synthetic_query, job_id=job_id, status_code=200
            )
            await _handle_event(
                config, content="data: [DONE]\n\n", synthetic_query=synthetic_query, job_id=job_id, status_code=200
            )
            logger.info(f" 👀  Queried node: {node.node_id} for task: {task}. Success: {not first_message}.")

        response_time = time.time() - start_time

        # Penalize for inconsistent interval between chunks
        if len(time_between_chunks) > 0:
            mean_interval = sum(time_between_chunks) / len(time_between_chunks)
            std_dev_interval = statistics.stdev(time_between_chunks, mean_interval)
            
            sporadic_count = sum(1 for interval in time_between_chunks if abs(interval - mean_interval) > std_dev_interval)
            extra_sporadic_count = sum(1 for interval in time_between_chunks if abs(interval - mean_interval) > 3 *std_dev_interval)

            # Assign penalty for inconsistent streaming, i.e, if either or both: 
            # (i) if streaming interval of at least 10% chunk is outside standard deviation of the mean 
            # (ii) if bundled chunk during streaming are >10% of total chunks
            # (iii) if sporadic chunk outliers mostly lie beyond both 1xstd and 3xstd (that means chunky streaming seams pushed the overall mean higher)
            if bundled_chunks > 0.1 * total_chunks or sporadic_count > 0.1 * len(time_between_chunks) or extra_sporadic_count >= 0.5 * sporadic_count:
                response_time_penalty_multiplier = response_time_penalty_multiplier * CHUNKING_PERCENTAGE_PENALTY_FACTOR

        query_result = utility_models.QueryResult(
            formatted_response=text_jsons if len(text_jsons) > 0 else None,
            node_id=node.node_id,
            response_time=response_time,
            response_time_penalty_multiplier = response_time_penalty_multiplier,
            task=task,
            success=not first_message,
            node_hotkey=node.hotkey,
            status_code=200,
        )
        success = not first_message
        if success:
            if synthetic_query:
                GAUGE_SYNTHETIC_TOKENS_PER_SEC.set(tokens / response_time, {"task": task})
            else:
                GAUGE_ORGANIC_TOKENS_PER_SEC.set(tokens / response_time, {"task": task})
    except Exception as e:
        logger.error(f"Unexpected exception when querying node: {node.node_id} for task: {task}. Payload: {payload}. Error: {e}")
        query_result = construct_500_query_result(node, task)
        success = False
    finally:
        if query_result is not None:
            await utils.adjust_contender_from_result(config, query_result, contender, synthetic_query, payload=payload)
            await config.redis_db.expire(rcst.QUERY_RESULTS_KEY + ":" + job_id, 10)

    character_count = sum([len(text_json["choices"][0]["delta"]["content"]) for text_json in text_jsons])
    logger.debug(f"Success: {success}; Node: {node.node_id}; Task: {task}; response_time: {response_time}; first_message: {first_message}; character_count: {character_count}")
    logger.info(f"Success: {success}")
    return success


async def query_node_stream(config: Config, contender: Contender, node: Node, payload: dict):
    address = client.construct_server_address(
        node,
        replace_with_docker_localhost=config.replace_with_docker_localhost,
        replace_with_localhost=config.replace_with_localhost,
    )
    task_config = tcfg.get_enabled_task_config(contender.task)
    if task_config is None:
        logger.error(f"Task config not found for task: {contender.task}")
        return

    assert node.fernet is not None
    assert node.symmetric_key_uuid is not None

    return client.make_streamed_post(
        httpx_client=config.httpx_client,
        server_address=address,
        keypair=config.keypair,
        validator_ss58_address=config.ss58_address,
        miner_ss58_address=node.hotkey,
        fernet=node.fernet,
        symmetric_key_uuid=node.symmetric_key_uuid,
        payload=payload,
        endpoint=task_config.endpoint,
        timeout=task_config.timeout,
    )<|MERGE_RESOLUTION|>--- conflicted
+++ resolved
@@ -124,15 +124,10 @@
 
         return False
 
-<<<<<<< HEAD
     time_to_first_chunk = time.time() - start_time
 
     text_jsons, status_code, first_message =  [], 200, True
     ttfb = None
-=======
-    text_jsons, status_code, first_message = [], 200, True  # TODO: remove unused variable
-
->>>>>>> 0b5d5953
     try:
 
         total_chunks = 0
