--- conflicted
+++ resolved
@@ -122,7 +122,7 @@
 
     except (StopAsyncIteration, httpx.ConnectError, httpx.ReadError, httpx.HTTPError, httpx.ReadTimeout, Exception) as e:
         logger.error(f"Error when querying node: {node.node_id} for task: {task}.")
-        
+
         # drop the stacktrace while we're here (otel doesn't like logger.exception)
         logger.error("\n".join(traceback.format_exception(e)))
 
@@ -149,13 +149,7 @@
                 except (IndexError, json.JSONDecodeError) as e:
                     logger.warning(f"Error {e} when trying to load text: {text}")
                     break
-<<<<<<< HEAD
-
-                if stream_time_init is None:
-                    stream_time_init = time.time()
-=======
->>>>>>> 85448399
-                    
+
                 for text_json in loaded_jsons:
                     if not isinstance(text_json, dict):
                         logger.debug(f"Invalid text_json because its not a dict?: {text_json}")
@@ -171,7 +165,7 @@
                         logger.debug(f"Invalid text_json because there's not delta content: {text_json}")
                         first_message = True  # NOTE: Janky, but so we mark it as a fail
                         break
-                    
+
                     text_jsons.append(text_json)
                     dumped_payload = json.dumps(text_json)
                     first_message = False
@@ -186,7 +180,7 @@
 
                     if stream_time_init is None:
                         stream_time_init = time.time()
-                        
+
                     tokens += 1
 
         if len(text_jsons) > 0:
