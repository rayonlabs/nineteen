--- conflicted
+++ resolved
@@ -22,13 +22,10 @@
 
 logger = get_logger(__name__)
 
-<<<<<<< HEAD
 TTFB_PENALTY_FACTOR = 1.2
 CHUNKING_PERCENTAGE_PENALTY_FACTOR = 1.3
 TTFB_THRESHOLD = 1.0
 
-=======
->>>>>>> 6168ab9a
 GAUGE_ORGANIC_TOKENS_PER_SEC = metrics.get_meter(__name__).create_gauge(
     "validator.query_node.query.streaming.organic.tokens_per_sec",
     description="Average tokens per second metric for LLM streaming for any organic query"
