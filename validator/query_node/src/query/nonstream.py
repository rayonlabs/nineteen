import json
import time
from httpx import Response
from pydantic import ValidationError
from core.models import utility_models
from core.models.payload_models import ImageResponse
from validator.query_node.src.query_config import Config

from validator.models import Contender
from fiber.networking.models import NodeWithFernet as Node
from fiber.validator import client
from core import task_config as tcfg
from fiber.logging_utils import get_logger
from validator.query_node.src import utils
from validator.utils.redis import redis_constants as rcst
from validator.utils.generic import generic_utils

logger = get_logger(__name__)


def _get_500_query_result(node_id: int, contender: Contender) -> utility_models.QueryResult:
    query_result = utility_models.QueryResult(
        formatted_response=None,
        node_id=node_id,
        node_hotkey=contender.node_hotkey,
        response_time=None,
<<<<<<< HEAD
        response_time_penalty_multiplier=1,
=======
        stream_time=None,
>>>>>>> 99f16664
        task=contender.task,
        status_code=500,
        success=False,
    )
    return query_result


def get_formatted_response(
    response: Response,
    response_model: type[ImageResponse],
) -> ImageResponse | None:
    if response and response.status_code == 200:
        formatted_response = _extract_response(response, response_model)
        return formatted_response
    else:
        return None


def _extract_response(response: Response, response_model: type[ImageResponse]) -> ImageResponse | None:
    try:
        formatted_response = response_model(**response.json())

        # If we're expecting a result (i.e. not nsfw), then try to deserialize
        if (hasattr(formatted_response, "is_nsfw") and not formatted_response.is_nsfw) or not hasattr(
            formatted_response, "is_nsfw"
        ):
            if hasattr(formatted_response, "image_b64"):
                if not formatted_response.image_b64:
                    return None

        return formatted_response
    except ValidationError as e:
        logger.debug(f"Failed to deserialize for some reason: {e}")
        return None


async def handle_nonstream_event(
    config: Config,
    content: str | None,
    synthetic_query: bool,
    job_id: str,
    status_code: int,
    error_message: str | None = None,
) -> None:
    if synthetic_query:
        return
    if content is not None:
        if isinstance(content, dict):
            content = json.dumps(content)
        await config.redis_db.publish(
            f"{rcst.JOB_RESULTS}:{job_id}",
            generic_utils.get_success_event(content=content, job_id=job_id, status_code=status_code),
        )
    else:
        await config.redis_db.publish(
            f"{rcst.JOB_RESULTS}:{job_id}",
            generic_utils.get_error_event(job_id=job_id, error_message=error_message, status_code=status_code),
        )


async def query_nonstream(
    config: Config,
    contender: Contender,
    node: Node,
    payload: dict,
    response_model: type[ImageResponse],
    synthetic_query: bool,
    job_id: str,
) -> bool:
    node_id = contender.node_id

    assert node.fernet is not None
    assert node.symmetric_key_uuid is not None
    task_config = tcfg.get_enabled_task_config(contender.task)
    time_before_query = time.time()
    if task_config is None:
        logger.error(f"Task config not found for task: {contender.task}")
        return False

    try:
        response = await client.make_non_streamed_post(
            httpx_client=config.httpx_client,
            server_address=client.construct_server_address(
                node,
                replace_with_docker_localhost=config.replace_with_docker_localhost,
                replace_with_localhost=config.replace_with_localhost,
            ),
            validator_ss58_address=config.ss58_address,
            miner_ss58_address=node.hotkey,
            fernet=node.fernet,
            keypair=config.keypair,
            symmetric_key_uuid=node.symmetric_key_uuid,
            endpoint=task_config.endpoint,
            payload=payload,
            timeout=task_config.timeout,
        )
    except Exception as e:
        logger.error(f"Error when querying node: {node.node_id} for task: {contender.task}. Error: {e}")
        query_result = _get_500_query_result(node_id=node_id, contender=contender)
        await utils.adjust_contender_from_result(
            config=config, query_result=query_result, contender=contender, synthetic_query=synthetic_query, payload=payload
        )
        return False

    response_time = time.time() - time_before_query
    try:
        formatted_response = get_formatted_response(response, response_model)
    except Exception as e:
        logger.error(f"Error when deserializing response for task: {contender.task}. Error: {e}")
        query_result = _get_500_query_result(node_id=node_id, contender=contender)
        await utils.adjust_contender_from_result(
            config=config, query_result=query_result, contender=contender, synthetic_query=synthetic_query, payload=payload
        )
        return False
    

    if formatted_response is not None:
        query_result = utility_models.QueryResult(
            formatted_response=formatted_response,
            node_id=node_id,
            node_hotkey=contender.node_hotkey,
            response_time=response_time,
<<<<<<< HEAD
            response_time_penalty_multiplier = 1,
=======
            stream_time=response_time,
>>>>>>> 99f16664
            task=contender.task,
            status_code=response.status_code,
            success=True,
        )

        logger.info(f"✅ Queried node: {node_id} for task: {contender.task} - time: {response_time}")
        await handle_nonstream_event(
            config, formatted_response.model_dump_json(), synthetic_query, job_id, status_code=response.status_code
        )
        await utils.adjust_contender_from_result(
            config=config, query_result=query_result, contender=contender, synthetic_query=synthetic_query, payload=payload
        )
        return True
    else:
        query_result = utility_models.QueryResult(
            formatted_response=None,
            node_id=node_id,
            node_hotkey=contender.node_hotkey,
            response_time=None,
<<<<<<< HEAD
            response_time_penalty_multiplier = 1,
=======
            stream_time=None,
>>>>>>> 99f16664
            task=contender.task,
            status_code=response.status_code,
            success=False,
        )
        logger.debug(
            f"❌ queried node: {node_id} for task: {contender.task}. Response: {response.text}, status code: {response.status_code}"
        )
        await utils.adjust_contender_from_result(
            config=config, query_result=query_result, contender=contender, synthetic_query=synthetic_query, payload=payload
        )
        return False<|MERGE_RESOLUTION|>--- conflicted
+++ resolved
@@ -24,11 +24,8 @@
         node_id=node_id,
         node_hotkey=contender.node_hotkey,
         response_time=None,
-<<<<<<< HEAD
         response_time_penalty_multiplier=1,
-=======
         stream_time=None,
->>>>>>> 99f16664
         task=contender.task,
         status_code=500,
         success=False,
@@ -151,11 +148,8 @@
             node_id=node_id,
             node_hotkey=contender.node_hotkey,
             response_time=response_time,
-<<<<<<< HEAD
             response_time_penalty_multiplier = 1,
-=======
             stream_time=response_time,
->>>>>>> 99f16664
             task=contender.task,
             status_code=response.status_code,
             success=True,
@@ -175,11 +169,8 @@
             node_id=node_id,
             node_hotkey=contender.node_hotkey,
             response_time=None,
-<<<<<<< HEAD
             response_time_penalty_multiplier = 1,
-=======
             stream_time=None,
->>>>>>> 99f16664
             task=contender.task,
             status_code=response.status_code,
             success=False,
