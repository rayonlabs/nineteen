--- conflicted
+++ resolved
@@ -146,12 +146,6 @@
 async def _process_quality_scores(
     psql_db: PSQLDB, task: str, netuid: int
 ) -> tuple[dict[str, float], dict[str, float], dict[str, float], dict[str, float]]:
-<<<<<<< HEAD
-    metrics, quality_scores = await _calculate_metrics_and_quality_score(psql_db, task, netuid)
-    average_weighted_quality_scores = {
-        node_hotkey: sum(score**1.5 for score in scores) / len(scores) for node_hotkey, scores in quality_scores.items()
-    }
-=======
     metrics, quality_scores = await _calculate_metrics_and_quality_score(
         psql_db, task, netuid
     )
@@ -165,7 +159,6 @@
             hotkey_average_quality_score = 0
         average_weighted_quality_scores[node_hotkey] = hotkey_average_quality_score
 
->>>>>>> 9e8b9dfa
     metric_bonuses = await _calculate_metric_bonuses(metrics)
     combined_quality_scores = {
         node_hotkey: average_weighted_quality_scores[node_hotkey] * (1 + metric_bonuses[node_hotkey]) for node_hotkey in metrics
