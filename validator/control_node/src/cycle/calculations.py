--- conflicted
+++ resolved
@@ -27,7 +27,7 @@
 from fiber.logging_utils import get_logger
 from dataclasses import dataclass
 
-@dataclass 
+@dataclass
 class QualityScores:
     combined_quality_scores: dict[str, float]
     average_weighted_quality_scores: dict[str, float]
@@ -101,10 +101,6 @@
         metrics[reward_data.node_hotkey] = metrics.get(reward_data.node_hotkey, []) + [
             reward_data.quality_score * reward_data.metric
         ]
-<<<<<<< HEAD
-        quality_scores[reward_data.node_hotkey] = quality_scores.get(reward_data.node_hotkey, []) + [reward_data.quality_score]
-    return metrics, quality_scores
-=======
         quality_scores[reward_data.node_hotkey] = quality_scores.get(
             reward_data.node_hotkey, []
         ) + [reward_data.quality_score]
@@ -112,7 +108,6 @@
             reward_data.node_hotkey, []
         ) + [reward_data.stream_metric]
     return metrics, quality_scores, stream_metrics
->>>>>>> cb586822
 
 
 async def _calculate_metric_bonuses(metrics: dict[str, float]) -> dict[str, float]:
@@ -187,7 +182,7 @@
         combined_quality_scores,
         average_weighted_quality_scores,
         metric_bonuses,
-        metrics, 
+        metrics,
         stream_metrics
     )
 
@@ -266,13 +261,6 @@
         task_weight = config.weight
         logger.debug(f"Processing task: {task}, weight: {task_weight}\n")
 
-<<<<<<< HEAD
-        combined_quality_scores, average_quality_scores, metric_bonuses, metrics = await _process_quality_scores(
-            psql_db, task, netuid
-        )
-        effective_volumes, normalised_period_scores, period_score_multipliers = await _calculate_effective_volumes_for_task(
-            psql_db, contenders, task, combined_quality_scores
-=======
         quality_scores = (
             await _process_quality_scores(psql_db, task, netuid)
         )
@@ -287,7 +275,6 @@
             await _calculate_effective_volumes_for_task(
                 psql_db, contenders, task, combined_quality_scores
             )
->>>>>>> cb586822
         )
 
         normalised_scores_for_task = await _normalise_effective_volumes_for_task(effective_volumes)
@@ -302,9 +289,6 @@
 
             if contender:
                 hotkey_metrics = metrics.get(hotkey, [])
-<<<<<<< HEAD
-                average_metric = sum(hotkey_metrics) / len(hotkey_metrics) if hotkey_metrics else 0
-=======
                 hotkey_stream_metrics = stream_metrics.get(hotkey, [])
                 average_metric = (
                     sum(hotkey_metrics) / len(hotkey_metrics) if hotkey_metrics else 0
@@ -312,7 +296,6 @@
                 average_stream_metric = (
                     sum(hotkey_stream_metrics) / len(hotkey_stream_metrics) if hotkey_stream_metrics else 0
                 )
->>>>>>> cb586822
                 scores_info_object = ContenderWeightsInfoPostObject(
                     version_key=ccst.VERSION_KEY,
                     netuid=netuid,
