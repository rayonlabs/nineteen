# Schema for the db


from core.task_config import get_task_configs
from core import constants as ccst
from validator.db.src import functions as db_functions
from validator.db.src.database import PSQLDB
from validator.db.src.sql.contenders import fetch_hotkey_scores_for_task
from validator.db.src.sql.weights import (
    insert_scoring_stats,
    insert_weights,
    delete_weights_info_older_than,
    delete_miner_weights_older_than,
)
from validator.db.src.sql.nodes import get_vali_ss58_address
from validator.utils.post.nineteen import (
    DataTypeToPost,
    post_to_nineteen_ai,
    ContenderWeightsInfoPostObject,
    MinerWeightsPostObject,
)
from validator.control_node.src.control_config import Config
from validator.db.src.sql.nodes import get_nodes
from validator.models import Contender, PeriodScore
from validator.models import RewardData
from datetime import datetime, timezone, timedelta
from fiber.logging_utils import get_logger
from dataclasses import dataclass

@dataclass 
class QualityScores:
    combined_quality_scores: dict[str, float]
    average_weighted_quality_scores: dict[str, float]
    metric_bonuses: dict[str, float]
    metrics: dict[str, float]
    stream_metrics: dict[str, float]


logger = get_logger(__name__)

PERIOD_SCORE_TIME_DECAYING_FACTOR = 0.5
METRIC_PERCENTILE = 0.3
SPEED_BONUS_MAX = 0.5


def _get_metric_score(metrics: list[float]) -> float:
    # get the METRIC_PERCENTILEth percentile
    metrics = sorted(metrics)
    percentile_index = int(len(metrics) * METRIC_PERCENTILE)
    percentile_value = metrics[percentile_index]

    return percentile_value


def _get_metric_bonuses(metric_scores: dict[str, float]) -> dict[str, float]:
    ranked_scores = {
        hotkey: rank
        for rank, (hotkey, _) in enumerate(
            sorted(metric_scores.items(), key=lambda x: x[1], reverse=True)
        )
    }
    if len(ranked_scores) <= 1:
        return ranked_scores
    return {
        hotkey: SPEED_BONUS_MAX * (0.5 - rank / (len(metric_scores) - 1))
        for hotkey, rank in ranked_scores.items()
    }


async def _get_reward_datas(
    psql_db: PSQLDB, task: str, netuid: int
) -> list[RewardData]:
    # Flow is:
    # Get all possible hotkeys
    # Get reward data for this task - as much as possible
    # If there are not enough, then get the remaining from other tasks that hotkey has done

    all_nodes = await get_nodes(psql_db, netuid=netuid)
    all_hotkeys = [node.hotkey for node in all_nodes]
    reward_datas = []
    async with await psql_db.connection() as connection:
        for hotkey in all_hotkeys:
            reward_data = await db_functions.fetch_recent_most_rewards(
                connection, task, hotkey, quality_tasks_to_fetch=50
            )
            reward_datas.extend(reward_data)
    return reward_datas


async def _get_period_scores(
    psql_db: PSQLDB, task: str, node_hotkey: str
) -> list[PeriodScore]:
    async with await psql_db.connection() as connection:
        period_scores = await fetch_hotkey_scores_for_task(
            connection, task, node_hotkey
        )
    return period_scores


async def _calculate_metrics_and_quality_score(
    psql_db: PSQLDB, task: str, netuid: int
<<<<<<< HEAD
) -> tuple[dict[str, list[float]], dict[str, list[float]], dict[str, list[float]]]:
=======
) -> tuple[dict[str, float], dict[str, float], dict[str, float]]:
>>>>>>> 99f16664
    reward_datas: list[RewardData] = await _get_reward_datas(psql_db, task, netuid)

    metrics = {}
    quality_scores = {}
<<<<<<< HEAD
    response_time_penalty_multipliers = {}
=======
    stream_metrics = {}
>>>>>>> 99f16664
    for reward_data in reward_datas:
        if reward_data.metric is None or reward_data.quality_score is None:
            logger.warning(
                f"Skipping reward data for task: {task} as metric or quality score is None"
                f" Metric: {reward_data.metric}, quality_score: {reward_data.quality_score}"
            )
            continue
        metrics[reward_data.node_hotkey] = metrics.get(reward_data.node_hotkey, []) + [
            reward_data.quality_score * reward_data.metric
        ]
        quality_scores[reward_data.node_hotkey] = quality_scores.get(
            reward_data.node_hotkey, []
<<<<<<< HEAD
        ) + [reward_data.quality_score / reward_data.response_time_penalty_multiplier]
        response_time_penalty_multipliers[reward_data.node_hotkey] = response_time_penalty_multipliers.get(
            reward_data.node_hotkey, []
        ) + [reward_data.response_time_penalty_multiplier]
    return metrics, quality_scores, response_time_penalty_multipliers
=======
        ) + [reward_data.quality_score]
        stream_metrics[reward_data.node_hotkey] = stream_metrics.get(
            reward_data.node_hotkey, []
        ) + [reward_data.stream_metric]
    return metrics, quality_scores, stream_metrics
>>>>>>> 99f16664


async def _calculate_metric_bonuses(metrics: dict[str, float]) -> dict[str, float]:
    metric_scores = {
        node_hotkey: _get_metric_score(scores)
        for node_hotkey, scores in metrics.items()
    }
    metric_bonuses = _get_metric_bonuses(metric_scores)
    return metric_bonuses

async def _calculate_normalised_period_score(
    psql_db: PSQLDB, task: str, node_hotkey: str
) -> tuple[float, float]:
    period_scores = await _get_period_scores(psql_db, task, node_hotkey)
    all_period_scores = [ps for ps in period_scores if ps.period_score is not None]
    # Requires an abundance of data before handing out top scores
    period_score_multiplier = 1 if len(all_period_scores) > 8 else 0.25
    normalised_period_scores = _normalise_period_scores(all_period_scores)
    return normalised_period_scores, period_score_multiplier


def _normalise_period_scores(period_scores: list[PeriodScore]) -> float:
    if len(period_scores) == 0:
        return 0

    sum_of_volumes = sum(ps.consumed_capacity for ps in period_scores)
    if sum_of_volumes == 0:
        return 0

    total_score = 0
    total_weight = 0
    for i, score in enumerate(period_scores):
        volume_weight = score.consumed_capacity / sum_of_volumes
        time_weight = (1 - PERIOD_SCORE_TIME_DECAYING_FACTOR) ** i
        combined_weight = volume_weight * time_weight
        if score.period_score is not None:
            total_score += score.period_score * combined_weight
            total_weight += combined_weight

    # Requires an abundance of data before handing out top scores
    period_score_multiplier = 1 if len(period_scores) > 8 else 0.25

    if total_weight == 0:
        return 0
    else:
        return period_score_multiplier * total_score / total_weight


def _calculate_hotkey_effective_volume_for_task(
    combined_quality_score: float, normalised_period_score: float, volume: float
) -> float:
    return combined_quality_score * normalised_period_score * volume


async def _process_quality_scores(
    psql_db: PSQLDB, task: str, netuid: int
<<<<<<< HEAD
) -> tuple[dict[str, float], dict[str, float], tuple[dict[str, float], dict[str, list[float]]], dict[str, list[float]]]:
    metrics, quality_scores, response_time_penalty_multipliers = await _calculate_metrics_and_quality_score(
=======
) -> QualityScores:
    metrics, quality_scores, stream_metrics = await _calculate_metrics_and_quality_score(
>>>>>>> 99f16664
        psql_db, task, netuid
    )

    average_weighted_quality_scores = {}
    for node_hotkey, scores in quality_scores.items():
        hotkey_average_quality_score = sum(score**1.5 for score in scores) / len(scores)
        if hotkey_average_quality_score <=0.85:
            hotkey_average_quality_score = hotkey_average_quality_score ** 2
        # if hotkey_average_quality_score <= 0.8:
        #     hotkey_average_quality_score = 0
        average_weighted_quality_scores[node_hotkey] = hotkey_average_quality_score

    metric_bonuses = await _calculate_metric_bonuses(metrics)
    combined_quality_scores = {
        node_hotkey: average_weighted_quality_scores[node_hotkey]
        * (1 + metric_bonuses[node_hotkey])
        for node_hotkey in metrics
    }
    return QualityScores (
        combined_quality_scores,
        average_weighted_quality_scores,
<<<<<<< HEAD
        (metric_bonuses, response_time_penalty_multipliers),
        metrics
=======
        metric_bonuses,
        metrics, 
        stream_metrics
>>>>>>> 99f16664
    )


async def _calculate_effective_volumes_for_task(
    psql_db: PSQLDB,
    contenders: list[Contender],
    task: str,
    combined_quality_scores: dict[str, float],
) -> tuple[dict[str, float], dict[str, float], dict[str, float]]:
    hotkey_to_effective_volumes: dict[str, float] = {}
    normalised_period_scores = {}
    period_score_multipliers = {}
    for contender in [i for i in contenders if i.task == task]:
        if contender.node_hotkey not in combined_quality_scores:
            continue
        normalised_period_score, period_score_multiplier = (
            await _calculate_normalised_period_score(
                psql_db, task, contender.node_hotkey
            )
        )
        effective_volume = _calculate_hotkey_effective_volume_for_task(
            combined_quality_scores[contender.node_hotkey],
            normalised_period_score,
            contender.capacity,
        )
        hotkey_to_effective_volumes[contender.node_hotkey] = effective_volume
        normalised_period_scores[contender.node_hotkey] = normalised_period_score
        period_score_multipliers[contender.node_hotkey] = period_score_multiplier

    return (
        hotkey_to_effective_volumes,
        normalised_period_scores,
        period_score_multipliers,
    )


def _normalise_volumes_for_task(
    effective_volumes: dict[str, float]
) -> dict[str, float]:
    sum_of_effective_volumes = sum(effective_volumes.values())
    if sum_of_effective_volumes == 0:
        return {}
    return {
        hotkey: volume / sum_of_effective_volumes
        for hotkey, volume in effective_volumes.items()
    }


def _apply_non_linear_transformation(scores: dict[str, float]) -> dict[str, float]:
    return {hotkey: score**4 for hotkey, score in scores.items()}


async def _normalise_effective_volumes_for_task(
    effective_volumes: dict[str, float]
) -> dict[str, float]:

    normalised_effective_volumes_before_non_linear = _normalise_volumes_for_task(
        effective_volumes
    )
    # logger.info(f"Normalised effective volumes before non-linear transformation: {normalised_effective_volumes_before_non_linear}\n")
    effective_volumes_after_non_linear_transformation = (
        _apply_non_linear_transformation(normalised_effective_volumes_before_non_linear)
    )
    normalised_scores_for_task = _normalise_volumes_for_task(
        effective_volumes_after_non_linear_transformation
    )
    return normalised_scores_for_task


async def calculate_scores_for_settings_weights(
    config_main: Config,
    contenders: list[Contender]
) -> tuple[list[int], list[float]]:
    psql_db = config_main.psql_db
    netuid = config_main.netuid
    ss58_address = None
    while ss58_address is None:
        ss58_address = await get_vali_ss58_address(psql_db, netuid)

    contender_weights_info_objects: list[ContenderWeightsInfoPostObject] = []
    miner_weights_objects: list[MinerWeightsPostObject] = []

    total_hotkey_scores: dict[str, float] = {}

    task_configs = get_task_configs()
    for task, config in task_configs.items():
        if not config.enabled:
            logger.debug(f"Skipping task: {task} as it is not enabled")
            continue
        task_weight = config.weight
        logger.debug(f"Processing task: {task}, weight: {task_weight}\n")

<<<<<<< HEAD
        combined_quality_scores, average_quality_scores, metric_scores, metrics = (
            await _process_quality_scores(psql_db, task, netuid)
        )
        metric_bonuses, response_time_penalty_multipliers = metric_scores
=======
        quality_scores = (
            await _process_quality_scores(psql_db, task, netuid)
        )

        combined_quality_scores, average_quality_scores, metric_bonuses, metrics, stream_metrics = quality_scores.combined_quality_scores,\
                                                                                            quality_scores.average_weighted_quality_scores, \
                                                                                                quality_scores.metric_bonuses, \
                                                                                                    quality_scores.metrics, \
                                                                                                        quality_scores.stream_metrics

>>>>>>> 99f16664
        effective_volumes, normalised_period_scores, period_score_multipliers = (
            await _calculate_effective_volumes_for_task(
                psql_db, contenders, task, combined_quality_scores
            )
        )

        normalised_scores_for_task = await _normalise_effective_volumes_for_task(
            effective_volumes
        )

        for hotkey, score in normalised_scores_for_task.items():
            total_hotkey_scores[hotkey] = (
                total_hotkey_scores.get(hotkey, 0) + score * task_weight
            )

            contender = next(
                (c for c in contenders if c.node_hotkey == hotkey and c.task == task),
                None,
            )

            if contender:
                hotkey_metrics = metrics.get(hotkey, [])
                hotkey_stream_metrics = stream_metrics.get(hotkey, [])
                average_metric = (
                    sum(hotkey_metrics) / len(hotkey_metrics) if hotkey_metrics else 0
                )
<<<<<<< HEAD
                response_time_penalty_multipliers_hotkey = response_time_penalty_multipliers.get(
                    hotkey, []
                )
                average_response_time_penalty_multiplier = (
                    sum(response_time_penalty_multipliers_hotkey)
                    / len(response_time_penalty_multipliers_hotkey)
                    if response_time_penalty_multipliers_hotkey
                    else 1
                )

=======
                average_stream_metric = (
                    sum(hotkey_stream_metrics) / len(hotkey_stream_metrics) if hotkey_stream_metrics else 0
                )
>>>>>>> 99f16664
                scores_info_object = ContenderWeightsInfoPostObject(
                    version_key=ccst.VERSION_KEY,
                    netuid=netuid,
                    validator_hotkey=ss58_address,
                    created_at=datetime.now(timezone.utc),
                    miner_hotkey=hotkey,
                    task=task,
                    average_quality_score=average_quality_scores.get(hotkey, 0),
                    metric_bonus=metric_bonuses.get(hotkey, 0),
                    average_response_time_penalty_multiplier=average_response_time_penalty_multiplier,
                    metric=average_metric,
                    stream_metric=average_stream_metric,
                    combined_quality_score=combined_quality_scores.get(hotkey, 0),
                    period_score_multiplier=period_score_multipliers.get(hotkey, 0),
                    normalised_period_score=normalised_period_scores.get(hotkey, 0),
                    contender_capacity=contender.capacity,
                    normalised_net_score=score,
                )
                contender_weights_info_objects.append(scores_info_object)
        logger.debug(f"Completed processing task: {task}")

    logger.debug("Completed calculation of scores for settings weights")

    hotkey_to_uid = {
        contender.node_hotkey: contender.node_id for contender in contenders
    }
    total_score = sum(total_hotkey_scores.values())

    node_ids, node_weights = [], []
    for hotkey, score in total_hotkey_scores.items():
        node_ids.append(hotkey_to_uid[hotkey])
        node_weights.append(score / total_score)
        miner_weight_object = MinerWeightsPostObject(
            version_key=ccst.VERSION_KEY,
            netuid=netuid,
            validator_hotkey=ss58_address,
            created_at=datetime.now(timezone.utc),
            miner_hotkey=hotkey,
            node_weight=score / total_score,
        )
        miner_weights_objects.append(miner_weight_object)

    try:
        await _post_scoring_stats_to_local_db(config_main, contender_weights_info_objects, miner_weights_objects)
        await _post_scoring_stats_to_nineteen(config_main, contender_weights_info_objects, miner_weights_objects)
    except Exception as e:
        logger.error(f"Failed to post scoring stats to local db or nineteen: {e}") 
    
    scoring_stats_to_delete_locally = datetime.now() - timedelta(days=7)
    async with await config_main.psql_db.connection() as connection:
        await delete_weights_info_older_than(connection, scoring_stats_to_delete_locally)
        await delete_miner_weights_older_than(connection, scoring_stats_to_delete_locally)

    return node_ids, node_weights


async def _post_scoring_stats_to_local_db(
    config: Config,
    contender_weights_info_list: list[ContenderWeightsInfoPostObject],
    miner_weights_list: list[MinerWeightsPostObject],
):
    async with await config.psql_db.connection() as conn:
        await insert_scoring_stats(
            connection=conn, scoring_stats=contender_weights_info_list
        )

        await insert_weights(connection=conn, miner_weights=miner_weights_list)


async def _post_scoring_stats_to_nineteen(
    config: Config,
    contender_weights_info_list: list[ContenderWeightsInfoPostObject],
    miner_weights_list: list[MinerWeightsPostObject],
):
    await post_to_nineteen_ai(
        data_to_post=[
            contender_weights_info.model_dump(mode="json")
            for contender_weights_info in contender_weights_info_list
        ],
        keypair=config.keypair,
        data_type_to_post=DataTypeToPost.CONTENDER_WEIGHTS_INFO,
        timeout=10,
    )
    await post_to_nineteen_ai(
        data_to_post=[
            miner_weights.model_dump(mode="json")
            for miner_weights in miner_weights_list
        ],
        keypair=config.keypair,
        data_type_to_post=DataTypeToPost.MINER_WEIGHTS,
        timeout=10,
    )


###############################################################
async def calculate_scores_for_settings_weights_debug(
    psql_db: PSQLDB, contenders: list[Contender], netuid: int
) -> tuple[
    list[int],
    list[float],
    dict[str, dict[str, float]],
    dict[str, dict[str, dict[str, float]]],
]:
    total_hotkey_scores: dict[str, float] = {}

    task_configs = get_task_configs()
    all_normalised_scores = {}
    detailed_scores_info = {}

    for task, config in task_configs.items():
        if not config.enabled:
            logger.debug(f"Skipping task: {task} as it is not enabled")
            continue
        task_weight = config.weight
        logger.debug(f"Processing task: {task}, weight: {task_weight}\n")

        # Calculate normalised scores and gather detailed information
        normalised_scores_for_task = await _normalise_effective_volumes_for_task(
            psql_db, task, contenders, netuid
        )
        combined_quality_scores = await _calculate_combined_quality_score(
            psql_db, task, netuid
        )
        period_scores = {
            contender.node_hotkey: await _calculate_normalised_period_score(
                psql_db, task, contender.node_hotkey
            )
            for contender in contenders
            if contender.task == task
        }
        capacities = {
            contender.node_hotkey: contender.capacity
            for contender in contenders
            if contender.task == task
        }

        # Calculate additional metrics
        reward_datas = await _get_reward_datas(psql_db, task, netuid)
        metrics = {}
        quality_scores = {}
        for reward_data in reward_datas:
            if reward_data.metric is not None and reward_data.quality_score is not None:
                metrics[reward_data.node_hotkey] = metrics.get(
                    reward_data.node_hotkey, []
                ) + [reward_data.metric]
                quality_scores[reward_data.node_hotkey] = quality_scores.get(
                    reward_data.node_hotkey, []
                ) + [reward_data.quality_score]

        average_weighted_quality_scores = {
            node_hotkey: sum(score**1.5 for score in scores) / len(scores)
            for node_hotkey, scores in quality_scores.items()
        }
        metric_scores = {
            node_hotkey: _get_metric_score(scores)
            for node_hotkey, scores in metrics.items()
        }
        metric_bonuses = _get_metric_bonuses(metric_scores)

        # Collect detailed information for debugging
        detailed_scores_info[task] = {
            "combined_quality_scores": combined_quality_scores,
            "period_scores": period_scores,
            "capacities": capacities,
            "normalised_scores": normalised_scores_for_task,
            "average_weighted_quality_scores": average_weighted_quality_scores,
            "metric_bonuses": metric_bonuses,
        }

        all_normalised_scores[task] = normalised_scores_for_task
        for hotkey, score in normalised_scores_for_task.items():
            total_hotkey_scores[hotkey] = (
                total_hotkey_scores.get(hotkey, 0) + score * task_weight
            )

        logger.debug(f"Completed processing task: {task}")

    logger.debug("Completed calculation of scores for settings weights")

    hotkey_to_uid = {
        contender.node_hotkey: contender.node_id for contender in contenders
    }
    total_score = sum(total_hotkey_scores.values())

    node_ids, node_weights = [], []
    for hotkey, score in total_hotkey_scores.items():
        node_ids.append(hotkey_to_uid[hotkey])
        node_weights.append(score / total_score)

    return node_ids, node_weights, all_normalised_scores, detailed_scores_info<|MERGE_RESOLUTION|>--- conflicted
+++ resolved
@@ -32,8 +32,9 @@
     combined_quality_scores: dict[str, float]
     average_weighted_quality_scores: dict[str, float]
     metric_bonuses: dict[str, float]
-    metrics: dict[str, float]
-    stream_metrics: dict[str, float]
+    metrics: dict[str, list[float]]
+    stream_metrics: dict[str, list[float]]
+    response_time_penalty_multipliers: dict[str, list[float]]
 
 
 logger = get_logger(__name__)
@@ -99,20 +100,13 @@
 
 async def _calculate_metrics_and_quality_score(
     psql_db: PSQLDB, task: str, netuid: int
-<<<<<<< HEAD
-) -> tuple[dict[str, list[float]], dict[str, list[float]], dict[str, list[float]]]:
-=======
-) -> tuple[dict[str, float], dict[str, float], dict[str, float]]:
->>>>>>> 99f16664
+) -> tuple[dict[str, list[float]], dict[str, list[float]], dict[str, list[float]], dict[str, list[float]]]:
     reward_datas: list[RewardData] = await _get_reward_datas(psql_db, task, netuid)
 
     metrics = {}
     quality_scores = {}
-<<<<<<< HEAD
     response_time_penalty_multipliers = {}
-=======
     stream_metrics = {}
->>>>>>> 99f16664
     for reward_data in reward_datas:
         if reward_data.metric is None or reward_data.quality_score is None:
             logger.warning(
@@ -125,19 +119,14 @@
         ]
         quality_scores[reward_data.node_hotkey] = quality_scores.get(
             reward_data.node_hotkey, []
-<<<<<<< HEAD
         ) + [reward_data.quality_score / reward_data.response_time_penalty_multiplier]
         response_time_penalty_multipliers[reward_data.node_hotkey] = response_time_penalty_multipliers.get(
             reward_data.node_hotkey, []
         ) + [reward_data.response_time_penalty_multiplier]
-    return metrics, quality_scores, response_time_penalty_multipliers
-=======
-        ) + [reward_data.quality_score]
         stream_metrics[reward_data.node_hotkey] = stream_metrics.get(
             reward_data.node_hotkey, []
         ) + [reward_data.stream_metric]
-    return metrics, quality_scores, stream_metrics
->>>>>>> 99f16664
+    return metrics, quality_scores, stream_metrics, response_time_penalty_multipliers
 
 
 async def _calculate_metric_bonuses(metrics: dict[str, float]) -> dict[str, float]:
@@ -194,13 +183,8 @@
 
 async def _process_quality_scores(
     psql_db: PSQLDB, task: str, netuid: int
-<<<<<<< HEAD
-) -> tuple[dict[str, float], dict[str, float], tuple[dict[str, float], dict[str, list[float]]], dict[str, list[float]]]:
-    metrics, quality_scores, response_time_penalty_multipliers = await _calculate_metrics_and_quality_score(
-=======
 ) -> QualityScores:
-    metrics, quality_scores, stream_metrics = await _calculate_metrics_and_quality_score(
->>>>>>> 99f16664
+    metrics, quality_scores, stream_metrics, response_time_penalty_multipliers = await _calculate_metrics_and_quality_score(
         psql_db, task, netuid
     )
 
@@ -222,14 +206,10 @@
     return QualityScores (
         combined_quality_scores,
         average_weighted_quality_scores,
-<<<<<<< HEAD
-        (metric_bonuses, response_time_penalty_multipliers),
-        metrics
-=======
         metric_bonuses,
         metrics, 
-        stream_metrics
->>>>>>> 99f16664
+        stream_metrics,
+        response_time_penalty_multipliers
     )
 
 
@@ -322,23 +302,17 @@
         task_weight = config.weight
         logger.debug(f"Processing task: {task}, weight: {task_weight}\n")
 
-<<<<<<< HEAD
-        combined_quality_scores, average_quality_scores, metric_scores, metrics = (
-            await _process_quality_scores(psql_db, task, netuid)
-        )
-        metric_bonuses, response_time_penalty_multipliers = metric_scores
-=======
         quality_scores = (
             await _process_quality_scores(psql_db, task, netuid)
         )
 
-        combined_quality_scores, average_quality_scores, metric_bonuses, metrics, stream_metrics = quality_scores.combined_quality_scores,\
+        combined_quality_scores, average_quality_scores, metric_bonuses, metrics, stream_metrics, response_time_penalty_multipliers = quality_scores.combined_quality_scores,\
                                                                                             quality_scores.average_weighted_quality_scores, \
                                                                                                 quality_scores.metric_bonuses, \
                                                                                                     quality_scores.metrics, \
-                                                                                                        quality_scores.stream_metrics
-
->>>>>>> 99f16664
+                                                                                                        quality_scores.stream_metrics, \
+                                                                                                            quality_scores.response_time_penalty_multipliers
+
         effective_volumes, normalised_period_scores, period_score_multipliers = (
             await _calculate_effective_volumes_for_task(
                 psql_db, contenders, task, combined_quality_scores
@@ -365,7 +339,6 @@
                 average_metric = (
                     sum(hotkey_metrics) / len(hotkey_metrics) if hotkey_metrics else 0
                 )
-<<<<<<< HEAD
                 response_time_penalty_multipliers_hotkey = response_time_penalty_multipliers.get(
                     hotkey, []
                 )
@@ -376,11 +349,9 @@
                     else 1
                 )
 
-=======
                 average_stream_metric = (
                     sum(hotkey_stream_metrics) / len(hotkey_stream_metrics) if hotkey_stream_metrics else 0
                 )
->>>>>>> 99f16664
                 scores_info_object = ContenderWeightsInfoPostObject(
                     version_key=ccst.VERSION_KEY,
                     netuid=netuid,
