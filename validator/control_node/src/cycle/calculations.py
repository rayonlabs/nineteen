# Schema for the db


from core.task_config import get_task_configs
from core import constants as ccst
from validator.db.src import functions as db_functions
from validator.db.src.database import PSQLDB
from validator.db.src.sql.contenders import fetch_hotkey_scores_for_task
from validator.db.src.sql.weights import (
    insert_scoring_stats,
    insert_weights,
    delete_weights_info_older_than,
    delete_miner_weights_older_than,
)
from validator.db.src.sql.nodes import get_vali_ss58_address
from validator.utils.post.nineteen import (
    DataTypeToPost,
    post_to_nineteen_ai,
    ContenderWeightsInfoPostObject,
    MinerWeightsPostObject,
)
from validator.control_node.src.control_config import Config
from validator.db.src.sql.nodes import get_nodes
from validator.models import Contender, PeriodScore
from validator.models import RewardData
from datetime import datetime, timezone, timedelta
from fiber.logging_utils import get_logger


logger = get_logger(__name__)

PERIOD_SCORE_TIME_DECAYING_FACTOR = 0.5
METRIC_PERCENTILE = 0.3
SPEED_BONUS_MAX = 0.5


def _get_metric_score(metrics: list[float]) -> float:
    # get the METRIC_PERCENTILEth percentile
    metrics = sorted(metrics)
    percentile_index = int(len(metrics) * METRIC_PERCENTILE)
    percentile_value = metrics[percentile_index]

    return percentile_value


def _get_metric_bonuses(metric_scores: dict[str, float]) -> dict[str, float]:
    ranked_scores = {
        hotkey: rank
        for rank, (hotkey, _) in enumerate(
            sorted(metric_scores.items(), key=lambda x: x[1], reverse=True)
        )
    }
    if len(ranked_scores) <= 1:
        return ranked_scores
    return {
        hotkey: SPEED_BONUS_MAX * (0.5 - rank / (len(metric_scores) - 1))
        for hotkey, rank in ranked_scores.items()
    }


<<<<<<< HEAD
async def _get_reward_datas(psql_db: PSQLDB, task: str, netuid: int) -> list[RewardData]:
=======
async def _get_reward_datas(
    psql_db: PSQLDB, task: str, netuid: int
) -> list[RewardData]:
    # Flow is:
    # Get all possible hotkeys
    # Get reward data for this task - as much as possible
    # If there are not enough, then get the remaining from other tasks that hotkey has done

>>>>>>> c5988552
    all_nodes = await get_nodes(psql_db, netuid=netuid)
    all_hotkeys = [node.hotkey for node in all_nodes]
    reward_datas = []
    async with await psql_db.connection() as connection:
        for hotkey in all_hotkeys:
            reward_data = await db_functions.fetch_recent_most_rewards(
                connection, task, hotkey, quality_tasks_to_fetch=50
            )
            reward_datas.extend(reward_data)
    return reward_datas


async def _get_period_scores(
    psql_db: PSQLDB, task: str, node_hotkey: str
) -> list[PeriodScore]:
    async with await psql_db.connection() as connection:
        period_scores = await fetch_hotkey_scores_for_task(
            connection, task, node_hotkey
        )
    return period_scores


<<<<<<< HEAD
async def _calculate_metrics_and_quality_score(psql_db: PSQLDB, task: str, netuid: int) -> tuple[dict[str, list[float]], dict[str, list[float]], dict[str, list[float]]]:
=======
async def _calculate_metrics_and_quality_score(
    psql_db: PSQLDB, task: str, netuid: int
) -> tuple[dict[str, float], dict[str, float]]:
>>>>>>> c5988552
    reward_datas: list[RewardData] = await _get_reward_datas(psql_db, task, netuid)

    metrics = {}
    quality_scores = {}
    response_time_penalty_multipliers = {}
    for reward_data in reward_datas:
        if reward_data.metric is None or reward_data.quality_score is None:
            logger.warning(
                f"Skipping reward data for task: {task} as metric or quality score is None"
                f" Metric: {reward_data.metric}, quality_score: {reward_data.quality_score}"
            )
            continue
<<<<<<< HEAD
        metrics[reward_data.node_hotkey] = metrics.get(reward_data.node_hotkey, []) + [reward_data.metric / reward_data.response_time_penalty_multiplier]
        quality_scores[reward_data.node_hotkey] = quality_scores.get(reward_data.node_hotkey, []) + [reward_data.quality_score]
        response_time_penalty_multipliers[reward_data.node_hotkey] = response_time_penalty_multipliers.get(reward_data.node_hotkey, []) + [reward_data.response_time_penalty_multiplier]
    return metrics, quality_scores, response_time_penalty_multipliers


async def _calculate_metric_bonuses(metrics: dict[str, list[float]]) -> dict[str, float]:    
    metric_scores = {node_hotkey: _get_metric_score(scores) for node_hotkey, scores in metrics.items()}
=======
        metrics[reward_data.node_hotkey] = metrics.get(reward_data.node_hotkey, []) + [
            reward_data.metric
        ]
        quality_scores[reward_data.node_hotkey] = quality_scores.get(
            reward_data.node_hotkey, []
        ) + [reward_data.quality_score]
    return metrics, quality_scores


async def _calculate_metric_bonuses(metrics: dict[str, float]) -> dict[str, float]:
    metric_scores = {
        node_hotkey: _get_metric_score(scores)
        for node_hotkey, scores in metrics.items()
    }
>>>>>>> c5988552
    metric_bonuses = _get_metric_bonuses(metric_scores)
    return metric_bonuses


<<<<<<< HEAD
async def _calculate_response_time_penalty_multipliers(response_time_penalty_multipliers: dict[str, list[float]]) -> dict[str, float]:
    for node_hotkey in response_time_penalty_multipliers.keys():
        response_time_penalty_multipliers[node_hotkey] = sum(response_time_penalty_multipliers[node_hotkey])
    return response_time_penalty_multipliers

async def _calculate_normalised_period_score(psql_db: PSQLDB, task: str, node_hotkey: str) -> tuple[float, float]:
=======
async def _calculate_normalised_period_score(
    psql_db: PSQLDB, task: str, node_hotkey: str
) -> tuple[float, float]:
>>>>>>> c5988552
    period_scores = await _get_period_scores(psql_db, task, node_hotkey)
    all_period_scores = [ps for ps in period_scores if ps.period_score is not None]
    # Requires an abundance of data before handing out top scores
    period_score_multiplier = 1 if len(all_period_scores) > 8 else 0.25
    normalised_period_scores = _normalise_period_scores(all_period_scores)
    return normalised_period_scores, period_score_multiplier


def _normalise_period_scores(period_scores: list[PeriodScore]) -> float:
    if len(period_scores) == 0:
        return 0

    sum_of_volumes = sum(ps.consumed_capacity for ps in period_scores)
    if sum_of_volumes == 0:
        return 0

    total_score = 0
    total_weight = 0
    for i, score in enumerate(period_scores):
        volume_weight = score.consumed_capacity / sum_of_volumes
        time_weight = (1 - PERIOD_SCORE_TIME_DECAYING_FACTOR) ** i
        combined_weight = volume_weight * time_weight
        if score.period_score is not None:
            total_score += score.period_score * combined_weight
            total_weight += combined_weight

    # Requires an abundance of data before handing out top scores
    period_score_multiplier = 1 if len(period_scores) > 8 else 0.25

    if total_weight == 0:
        return 0
    else:
        return period_score_multiplier * total_score / total_weight


def _calculate_hotkey_effective_volume_for_task(
    combined_quality_score: float, normalised_period_score: float, volume: float
) -> float:
    return combined_quality_score * normalised_period_score * volume

<<<<<<< HEAD
async def _process_quality_scores(psql_db: PSQLDB, task: str, netuid: int) -> tuple[dict[str, float], dict[str, float], tuple[dict[str, float] , dict[str, float] ]]:
    metrics, quality_scores, response_time_penalty_multipliers = await _calculate_metrics_and_quality_score(psql_db, task, netuid)
=======

async def _process_quality_scores(
    psql_db: PSQLDB, task: str, netuid: int
) -> tuple[dict[str, float], dict[str, float], dict[str, float], dict[str, float]]:
    metrics, quality_scores = await _calculate_metrics_and_quality_score(
        psql_db, task, netuid
    )
>>>>>>> c5988552
    average_weighted_quality_scores = {
        node_hotkey: sum(score**1.5 for score in scores) / len(scores)
        for node_hotkey, scores in quality_scores.items()
    }
    metric_bonuses = await _calculate_metric_bonuses(metrics)
    average_response_time_penalty_multipliers = await _calculate_response_time_penalty_multipliers(response_time_penalty_multipliers)
    combined_quality_scores = {
        node_hotkey: average_weighted_quality_scores[node_hotkey]
        * (1 + metric_bonuses[node_hotkey])
        for node_hotkey in metrics
    }
<<<<<<< HEAD
    return combined_quality_scores, average_weighted_quality_scores, (metric_bonuses , average_response_time_penalty_multipliers)
=======
    return (
        combined_quality_scores,
        average_weighted_quality_scores,
        metric_bonuses,
        metrics,
    )

>>>>>>> c5988552

async def _calculate_effective_volumes_for_task(
    psql_db: PSQLDB,
    contenders: list[Contender],
    task: str,
    combined_quality_scores: dict[str, float],
) -> tuple[dict[str, float], dict[str, float], dict[str, float]]:
    hotkey_to_effective_volumes: dict[str, float] = {}
    normalised_period_scores = {}
    period_score_multipliers = {}
    for contender in [i for i in contenders if i.task == task]:
        if contender.node_hotkey not in combined_quality_scores:
            continue
        normalised_period_score, period_score_multiplier = (
            await _calculate_normalised_period_score(
                psql_db, task, contender.node_hotkey
            )
        )
        effective_volume = _calculate_hotkey_effective_volume_for_task(
            combined_quality_scores[contender.node_hotkey],
            normalised_period_score,
            contender.capacity,
        )
        hotkey_to_effective_volumes[contender.node_hotkey] = effective_volume
        normalised_period_scores[contender.node_hotkey] = normalised_period_score
        period_score_multipliers[contender.node_hotkey] = period_score_multiplier

    return (
        hotkey_to_effective_volumes,
        normalised_period_scores,
        period_score_multipliers,
    )


def _normalise_volumes_for_task(
    effective_volumes: dict[str, float]
) -> dict[str, float]:
    sum_of_effective_volumes = sum(effective_volumes.values())
    if sum_of_effective_volumes == 0:
        return {}
    return {
        hotkey: volume / sum_of_effective_volumes
        for hotkey, volume in effective_volumes.items()
    }


def _apply_non_linear_transformation(scores: dict[str, float]) -> dict[str, float]:
    return {hotkey: score**4 for hotkey, score in scores.items()}


async def _normalise_effective_volumes_for_task(
    effective_volumes: dict[str, float]
) -> dict[str, float]:

    normalised_effective_volumes_before_non_linear = _normalise_volumes_for_task(
        effective_volumes
    )
    # logger.info(f"Normalised effective volumes before non-linear transformation: {normalised_effective_volumes_before_non_linear}\n")
    effective_volumes_after_non_linear_transformation = (
        _apply_non_linear_transformation(normalised_effective_volumes_before_non_linear)
    )
    normalised_scores_for_task = _normalise_volumes_for_task(
        effective_volumes_after_non_linear_transformation
    )
    return normalised_scores_for_task


async def calculate_scores_for_settings_weights(
    config_main: Config,
    contenders: list[Contender]
) -> tuple[list[int], list[float]]:
    psql_db = config_main.psql_db
    netuid = config_main.netuid
    ss58_address = None
    while ss58_address is None:
        ss58_address = await get_vali_ss58_address(psql_db, netuid)

    contender_weights_info_objects: list[ContenderWeightsInfoPostObject] = []
    miner_weights_objects: list[MinerWeightsPostObject] = []

    total_hotkey_scores: dict[str, float] = {}

    task_configs = get_task_configs()
    for task, config in task_configs.items():
        if not config.enabled:
            logger.debug(f"Skipping task: {task} as it is not enabled")
            continue
        task_weight = config.weight
        logger.debug(f"Processing task: {task}, weight: {task_weight}\n")

<<<<<<< HEAD
        combined_quality_scores, average_quality_scores, metric_scores = await _process_quality_scores(psql_db, task, netuid)
        metric_bonuses , average_response_time_penalty_multipliers = metric_scores
        effective_volumes, normalised_period_scores, period_score_multipliers = await _calculate_effective_volumes_for_task(psql_db, contenders, task, combined_quality_scores)
    
        normalised_scores_for_task = await _normalise_effective_volumes_for_task(effective_volumes)
=======
        combined_quality_scores, average_quality_scores, metric_bonuses, metrics = (
            await _process_quality_scores(psql_db, task, netuid)
        )
        effective_volumes, normalised_period_scores, period_score_multipliers = (
            await _calculate_effective_volumes_for_task(
                psql_db, contenders, task, combined_quality_scores
            )
        )

        normalised_scores_for_task = await _normalise_effective_volumes_for_task(
            effective_volumes
        )
>>>>>>> c5988552

        for hotkey, score in normalised_scores_for_task.items():
            total_hotkey_scores[hotkey] = (
                total_hotkey_scores.get(hotkey, 0) + score * task_weight
            )

            contender = next(
                (c for c in contenders if c.node_hotkey == hotkey and c.task == task),
                None,
            )

            if contender:
                hotkey_metrics = metrics.get(hotkey, [])
                average_metric = (
                    sum(hotkey_metrics) / len(hotkey_metrics) if hotkey_metrics else 0
                )
                scores_info_object = ContenderWeightsInfoPostObject(
                    version_key=ccst.VERSION_KEY,
                    netuid=netuid,
                    validator_hotkey=ss58_address,
                    created_at=datetime.now(timezone.utc),
                    miner_hotkey=hotkey,
                    task=task,
                    average_quality_score=average_quality_scores.get(hotkey, 0),
                    metric_bonus=metric_bonuses.get(hotkey, 0),
<<<<<<< HEAD
                    average_response_time_penalty_multiplier=average_response_time_penalty_multipliers.get(hotkey, 1),
=======
                    metric=average_metric,
>>>>>>> c5988552
                    combined_quality_score=combined_quality_scores.get(hotkey, 0),
                    period_score_multiplier=period_score_multipliers.get(hotkey, 0),
                    normalised_period_score=normalised_period_scores.get(hotkey, 0),
                    contender_capacity=contender.capacity,
                    normalised_net_score=score,
                )
                contender_weights_info_objects.append(scores_info_object)
        logger.debug(f"Completed processing task: {task}")

    logger.debug("Completed calculation of scores for settings weights")

    hotkey_to_uid = {
        contender.node_hotkey: contender.node_id for contender in contenders
    }
    total_score = sum(total_hotkey_scores.values())

    node_ids, node_weights = [], []
    for hotkey, score in total_hotkey_scores.items():
        node_ids.append(hotkey_to_uid[hotkey])
        node_weights.append(score / total_score)
        miner_weight_object = MinerWeightsPostObject(
            version_key=ccst.VERSION_KEY,
            netuid=netuid,
            validator_hotkey=ss58_address,
            created_at=datetime.now(timezone.utc),
            miner_hotkey=hotkey,
            node_weight=score / total_score,
        )
        miner_weights_objects.append(miner_weight_object)

    await _post_scoring_stats_to_local_db(config_main, contender_weights_info_objects, miner_weights_objects)
    await _post_scoring_stats_to_nineteen(config_main, contender_weights_info_objects, miner_weights_objects)
    
    scoring_stats_to_delete_locally = datetime.now() - timedelta(days=7)
    async with await config_main.psql_db.connection() as connection:
        await delete_weights_info_older_than(connection, scoring_stats_to_delete_locally)
        await delete_miner_weights_older_than(connection, scoring_stats_to_delete_locally)

    return node_ids, node_weights


async def _post_scoring_stats_to_local_db(
    config: Config,
    contender_weights_info_list: list[ContenderWeightsInfoPostObject],
    miner_weights_list: list[MinerWeightsPostObject],
):
    async with await config.psql_db.connection() as conn:
        await insert_scoring_stats(
            connection=conn, scoring_stats=contender_weights_info_list
        )

        await insert_weights(connection=conn, miner_weights=miner_weights_list)


async def _post_scoring_stats_to_nineteen(
    config: Config,
    contender_weights_info_list: list[ContenderWeightsInfoPostObject],
    miner_weights_list: list[MinerWeightsPostObject],
):
    await post_to_nineteen_ai(
        data_to_post=[
            contender_weights_info.model_dump(mode="json")
            for contender_weights_info in contender_weights_info_list
        ],
        keypair=config.keypair,
        data_type_to_post=DataTypeToPost.CONTENDER_WEIGHTS_INFO,
        timeout=10,
    )
    await post_to_nineteen_ai(
        data_to_post=[
            miner_weights.model_dump(mode="json")
            for miner_weights in miner_weights_list
        ],
        keypair=config.keypair,
        data_type_to_post=DataTypeToPost.MINER_WEIGHTS,
        timeout=10,
    )


###############################################################
async def calculate_scores_for_settings_weights_debug(
    psql_db: PSQLDB, contenders: list[Contender], netuid: int
) -> tuple[
    list[int],
    list[float],
    dict[str, dict[str, float]],
    dict[str, dict[str, dict[str, float]]],
]:
    total_hotkey_scores: dict[str, float] = {}

    task_configs = get_task_configs()
    all_normalised_scores = {}
    detailed_scores_info = {}

    for task, config in task_configs.items():
        if not config.enabled:
            logger.debug(f"Skipping task: {task} as it is not enabled")
            continue
        task_weight = config.weight
        logger.debug(f"Processing task: {task}, weight: {task_weight}\n")

        # Calculate normalised scores and gather detailed information
        normalised_scores_for_task = await _normalise_effective_volumes_for_task(
            psql_db, task, contenders, netuid
        )
        combined_quality_scores = await _calculate_combined_quality_score(
            psql_db, task, netuid
        )
        period_scores = {
            contender.node_hotkey: await _calculate_normalised_period_score(
                psql_db, task, contender.node_hotkey
            )
            for contender in contenders
            if contender.task == task
        }
        capacities = {
            contender.node_hotkey: contender.capacity
            for contender in contenders
            if contender.task == task
        }

        # Calculate additional metrics
        reward_datas = await _get_reward_datas(psql_db, task, netuid)
        metrics = {}
        quality_scores = {}
        for reward_data in reward_datas:
            if reward_data.metric is not None and reward_data.quality_score is not None:
                metrics[reward_data.node_hotkey] = metrics.get(
                    reward_data.node_hotkey, []
                ) + [reward_data.metric]
                quality_scores[reward_data.node_hotkey] = quality_scores.get(
                    reward_data.node_hotkey, []
                ) + [reward_data.quality_score]

        average_weighted_quality_scores = {
            node_hotkey: sum(score**1.5 for score in scores) / len(scores)
            for node_hotkey, scores in quality_scores.items()
        }
        metric_scores = {
            node_hotkey: _get_metric_score(scores)
            for node_hotkey, scores in metrics.items()
        }
        metric_bonuses = _get_metric_bonuses(metric_scores)

        # Collect detailed information for debugging
        detailed_scores_info[task] = {
            "combined_quality_scores": combined_quality_scores,
            "period_scores": period_scores,
            "capacities": capacities,
            "normalised_scores": normalised_scores_for_task,
            "average_weighted_quality_scores": average_weighted_quality_scores,
            "metric_bonuses": metric_bonuses,
        }

        all_normalised_scores[task] = normalised_scores_for_task
        for hotkey, score in normalised_scores_for_task.items():
            total_hotkey_scores[hotkey] = (
                total_hotkey_scores.get(hotkey, 0) + score * task_weight
            )

        logger.debug(f"Completed processing task: {task}")

    logger.debug("Completed calculation of scores for settings weights")

    hotkey_to_uid = {
        contender.node_hotkey: contender.node_id for contender in contenders
    }
    total_score = sum(total_hotkey_scores.values())

    node_ids, node_weights = [], []
    for hotkey, score in total_hotkey_scores.items():
        node_ids.append(hotkey_to_uid[hotkey])
        node_weights.append(score / total_score)

    return node_ids, node_weights, all_normalised_scores, detailed_scores_info<|MERGE_RESOLUTION|>--- conflicted
+++ resolved
@@ -58,9 +58,6 @@
     }
 
 
-<<<<<<< HEAD
-async def _get_reward_datas(psql_db: PSQLDB, task: str, netuid: int) -> list[RewardData]:
-=======
 async def _get_reward_datas(
     psql_db: PSQLDB, task: str, netuid: int
 ) -> list[RewardData]:
@@ -69,7 +66,6 @@
     # Get reward data for this task - as much as possible
     # If there are not enough, then get the remaining from other tasks that hotkey has done
 
->>>>>>> c5988552
     all_nodes = await get_nodes(psql_db, netuid=netuid)
     all_hotkeys = [node.hotkey for node in all_nodes]
     reward_datas = []
@@ -92,13 +88,9 @@
     return period_scores
 
 
-<<<<<<< HEAD
-async def _calculate_metrics_and_quality_score(psql_db: PSQLDB, task: str, netuid: int) -> tuple[dict[str, list[float]], dict[str, list[float]], dict[str, list[float]]]:
-=======
 async def _calculate_metrics_and_quality_score(
     psql_db: PSQLDB, task: str, netuid: int
-) -> tuple[dict[str, float], dict[str, float]]:
->>>>>>> c5988552
+) -> tuple[dict[str, list[float]], dict[str, list[float]], dict[str, list[float]]]:
     reward_datas: list[RewardData] = await _get_reward_datas(psql_db, task, netuid)
 
     metrics = {}
@@ -111,23 +103,16 @@
                 f" Metric: {reward_data.metric}, quality_score: {reward_data.quality_score}"
             )
             continue
-<<<<<<< HEAD
-        metrics[reward_data.node_hotkey] = metrics.get(reward_data.node_hotkey, []) + [reward_data.metric / reward_data.response_time_penalty_multiplier]
-        quality_scores[reward_data.node_hotkey] = quality_scores.get(reward_data.node_hotkey, []) + [reward_data.quality_score]
-        response_time_penalty_multipliers[reward_data.node_hotkey] = response_time_penalty_multipliers.get(reward_data.node_hotkey, []) + [reward_data.response_time_penalty_multiplier]
-    return metrics, quality_scores, response_time_penalty_multipliers
-
-
-async def _calculate_metric_bonuses(metrics: dict[str, list[float]]) -> dict[str, float]:    
-    metric_scores = {node_hotkey: _get_metric_score(scores) for node_hotkey, scores in metrics.items()}
-=======
         metrics[reward_data.node_hotkey] = metrics.get(reward_data.node_hotkey, []) + [
             reward_data.metric
         ]
         quality_scores[reward_data.node_hotkey] = quality_scores.get(
             reward_data.node_hotkey, []
         ) + [reward_data.quality_score]
-    return metrics, quality_scores
+        response_time_penalty_multipliers[reward_data.node_hotkey] = response_time_penalty_multipliers.get(
+            reward_data.node_hotkey, []
+        ) + [reward_data.response_time_penalty_multiplier]
+    return metrics, quality_scores, response_time_penalty_multipliers
 
 
 async def _calculate_metric_bonuses(metrics: dict[str, float]) -> dict[str, float]:
@@ -135,23 +120,17 @@
         node_hotkey: _get_metric_score(scores)
         for node_hotkey, scores in metrics.items()
     }
->>>>>>> c5988552
     metric_bonuses = _get_metric_bonuses(metric_scores)
     return metric_bonuses
 
-
-<<<<<<< HEAD
 async def _calculate_response_time_penalty_multipliers(response_time_penalty_multipliers: dict[str, list[float]]) -> dict[str, float]:
     for node_hotkey in response_time_penalty_multipliers.keys():
         response_time_penalty_multipliers[node_hotkey] = sum(response_time_penalty_multipliers[node_hotkey])
     return response_time_penalty_multipliers
 
-async def _calculate_normalised_period_score(psql_db: PSQLDB, task: str, node_hotkey: str) -> tuple[float, float]:
-=======
 async def _calculate_normalised_period_score(
     psql_db: PSQLDB, task: str, node_hotkey: str
 ) -> tuple[float, float]:
->>>>>>> c5988552
     period_scores = await _get_period_scores(psql_db, task, node_hotkey)
     all_period_scores = [ps for ps in period_scores if ps.period_score is not None]
     # Requires an abundance of data before handing out top scores
@@ -192,18 +171,13 @@
 ) -> float:
     return combined_quality_score * normalised_period_score * volume
 
-<<<<<<< HEAD
-async def _process_quality_scores(psql_db: PSQLDB, task: str, netuid: int) -> tuple[dict[str, float], dict[str, float], tuple[dict[str, float] , dict[str, float] ]]:
-    metrics, quality_scores, response_time_penalty_multipliers = await _calculate_metrics_and_quality_score(psql_db, task, netuid)
-=======
 
 async def _process_quality_scores(
     psql_db: PSQLDB, task: str, netuid: int
-) -> tuple[dict[str, float], dict[str, float], dict[str, float], dict[str, float]]:
-    metrics, quality_scores = await _calculate_metrics_and_quality_score(
+) -> tuple[dict[str, float], dict[str, float], tuple[dict[str, float], dict[str, float]], dict[str, list[float]]]:
+    metrics, quality_scores, response_time_penalty_multipliers = await _calculate_metrics_and_quality_score(
         psql_db, task, netuid
     )
->>>>>>> c5988552
     average_weighted_quality_scores = {
         node_hotkey: sum(score**1.5 for score in scores) / len(scores)
         for node_hotkey, scores in quality_scores.items()
@@ -215,17 +189,13 @@
         * (1 + metric_bonuses[node_hotkey])
         for node_hotkey in metrics
     }
-<<<<<<< HEAD
-    return combined_quality_scores, average_weighted_quality_scores, (metric_bonuses , average_response_time_penalty_multipliers)
-=======
     return (
         combined_quality_scores,
         average_weighted_quality_scores,
-        metric_bonuses,
-        metrics,
-    )
-
->>>>>>> c5988552
+        (metric_bonuses, average_response_time_penalty_multipliers),
+        metrics
+    )
+
 
 async def _calculate_effective_volumes_for_task(
     psql_db: PSQLDB,
@@ -316,16 +286,10 @@
         task_weight = config.weight
         logger.debug(f"Processing task: {task}, weight: {task_weight}\n")
 
-<<<<<<< HEAD
-        combined_quality_scores, average_quality_scores, metric_scores = await _process_quality_scores(psql_db, task, netuid)
+        combined_quality_scores, average_quality_scores, metric_scores, metrics = (
+            await _process_quality_scores(psql_db, task, netuid)
+        )
         metric_bonuses , average_response_time_penalty_multipliers = metric_scores
-        effective_volumes, normalised_period_scores, period_score_multipliers = await _calculate_effective_volumes_for_task(psql_db, contenders, task, combined_quality_scores)
-    
-        normalised_scores_for_task = await _normalise_effective_volumes_for_task(effective_volumes)
-=======
-        combined_quality_scores, average_quality_scores, metric_bonuses, metrics = (
-            await _process_quality_scores(psql_db, task, netuid)
-        )
         effective_volumes, normalised_period_scores, period_score_multipliers = (
             await _calculate_effective_volumes_for_task(
                 psql_db, contenders, task, combined_quality_scores
@@ -335,7 +299,6 @@
         normalised_scores_for_task = await _normalise_effective_volumes_for_task(
             effective_volumes
         )
->>>>>>> c5988552
 
         for hotkey, score in normalised_scores_for_task.items():
             total_hotkey_scores[hotkey] = (
@@ -361,11 +324,8 @@
                     task=task,
                     average_quality_score=average_quality_scores.get(hotkey, 0),
                     metric_bonus=metric_bonuses.get(hotkey, 0),
-<<<<<<< HEAD
                     average_response_time_penalty_multiplier=average_response_time_penalty_multipliers.get(hotkey, 1),
-=======
                     metric=average_metric,
->>>>>>> c5988552
                     combined_quality_score=combined_quality_scores.get(hotkey, 0),
                     period_score_multiplier=period_score_multipliers.get(hotkey, 0),
                     normalised_period_score=normalised_period_scores.get(hotkey, 0),
