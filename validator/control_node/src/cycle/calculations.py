--- conflicted
+++ resolved
@@ -179,11 +179,7 @@
 
 async def _process_quality_scores(
     psql_db: PSQLDB, task: str, netuid: int
-<<<<<<< HEAD
-) -> tuple[dict[str, float], dict[str, float], dict[str, float], tuple[dict[str, float], dict[str, float]] ]:
-=======
 ) -> QualityScores:
->>>>>>> 85448399
     metrics, quality_scores, stream_metrics = await _calculate_metrics_and_quality_score(
         psql_db, task, netuid
     )
@@ -207,12 +203,8 @@
         combined_quality_scores,
         average_weighted_quality_scores,
         metric_bonuses,
-<<<<<<< HEAD
-        (metrics, stream_metrics),
-=======
         metrics,
         stream_metrics
->>>>>>> 85448399
     )
 
 
@@ -305,12 +297,6 @@
         task_weight = config.weight
         logger.debug(f"Processing task: {task}, weight: {task_weight}\n")
 
-<<<<<<< HEAD
-        combined_quality_scores, average_quality_scores, metric_bonuses, metrics_tuple = (
-            await _process_quality_scores(psql_db, task, netuid)
-        )
-        metrics, stream_metrics = metrics_tuple
-=======
         quality_scores = (
             await _process_quality_scores(psql_db, task, netuid)
         )
@@ -320,7 +306,6 @@
                                                                                                 quality_scores.metric_bonuses, \
                                                                                                     quality_scores.metrics, \
                                                                                                         quality_scores.stream_metrics
->>>>>>> 85448399
 
         effective_volumes, normalised_period_scores, period_score_multipliers = (
             await _calculate_effective_volumes_for_task(
