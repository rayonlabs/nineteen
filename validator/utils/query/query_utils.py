
import json
from typing import Any
from fastapi import HTTPException
from core.models import utility_models
from core import task_config as tcfg
from aiocache import cached


@cached(ttl=None)
async def get_max_model_len(task: str) -> int:
    task_config = tcfg.get_enabled_task_config(task)
    if task_config:
        return task_config.orchestrator_server_config.load_model_config['max_model_len']
    else:
        raise HTTPException(
            status_code=400,
            detail=f"Task {task} is not supported"
        )


async def check_prompt_length(messages: list[utility_models.Message], 
                              task: str,
                              char_to_token: float = 5) -> bool:
    max_len = await get_max_model_len(task)
<<<<<<< HEAD
    return sum(len(message.content) for message in messages) / char_to_token < max_len
=======
    return sum([len(message.content) for message in messages])/char_to_token < max_len

>>>>>>> 7e30ab09

def load_sse_jsons(chunk: str) -> list[dict[str, Any]] | dict[str, str]:
    try:
        jsons = []
        received_event_chunks = chunk.split("\n\n")
        for event in received_event_chunks:
            if event == "":
                continue
            prefix, _, data = event.partition(":")
            if data.strip() == "[DONE]":
                break
            loaded_chunk = json.loads(data)
            jsons.append(loaded_chunk)
        return jsons
    except json.JSONDecodeError:
        ...

    return []<|MERGE_RESOLUTION|>--- conflicted
+++ resolved
@@ -23,12 +23,8 @@
                               task: str,
                               char_to_token: float = 5) -> bool:
     max_len = await get_max_model_len(task)
-<<<<<<< HEAD
-    return sum(len(message.content) for message in messages) / char_to_token < max_len
-=======
     return sum([len(message.content) for message in messages])/char_to_token < max_len
 
->>>>>>> 7e30ab09
 
 def load_sse_jsons(chunk: str) -> list[dict[str, Any]] | dict[str, str]:
     try:
