import json
from typing import Any
import uuid
from fastapi import Depends, HTTPException
from redis.asyncio import Redis
from fiber.logging_utils import get_logger
from fastapi.routing import APIRouter
from core.models import payload_models
from core.tasks import Task
from core.tasks_config import get_enabled_task_config
from validator.entry_node.src.core.configuration import Config
from validator.entry_node.src.core.dependencies import get_config
from validator.utils.redis import redis_constants as rcst
from validator.utils.generic import generic_constants as gcst
from validator.entry_node.src.models import request_models
import asyncio

from redis.asyncio.client import PubSub

from validator.utils.generic.generic_dataclasses import GenericResponse

logger = get_logger(__name__)


def _construct_organic_message(payload: dict, job_id: str, task: str) -> str:
    return json.dumps({"query_type": gcst.ORGANIC, "query_payload": payload, "task": task, "job_id": job_id})


async def _wait_for_acknowledgement(pubsub: PubSub, job_id: str) -> bool:
    async for message in pubsub.listen():
        channel = message["channel"].decode()
        if channel == f"{gcst.ACKNLOWEDGED}:{job_id}" and message["type"] == "message":
            logger.info(f"Job {job_id} confirmed by worker")
            break
    await pubsub.unsubscribe(f"{gcst.ACKNLOWEDGED}:{job_id}")
    return True


async def _collect_single_result(pubsub: PubSub, job_id: str) -> GenericResponse | None:
    result = None
    async for message in pubsub.listen():
        try:
            if message["type"] == "message":
                result = json.loads(message["data"].decode())
                if gcst.ACKNLOWEDGED in result:
                    continue
                status_code = result[gcst.STATUS_CODE]
                if status_code >= 400:
                    raise HTTPException(status_code=status_code, detail=result[gcst.ERROR_MESSAGE])
                break
        except json.JSONDecodeError as e:
            logger.error(f"Failed to decode JSON for message: {message}. Error: {e}")
            continue
    await pubsub.unsubscribe(f"{rcst.JOB_RESULTS}:{job_id}")
    if result is None:
        return None
    return GenericResponse(**result)


async def make_non_stream_organic_query(
    redis_db: Redis, payload: dict[str, Any], task: str, timeout: float
) -> GenericResponse | None:
    job_id = uuid.uuid4().hex
    organic_message = _construct_organic_message(payload=payload, job_id=job_id, task=task)

<<<<<<< HEAD
    async with redis_db.pubsub() as pubsub:
        await pubsub.subscribe(f"{gcst.ACKNLOWEDGED}:{job_id}")
        await redis_db.lpush(rcst.QUERY_QUEUE_KEY, organic_message)  # type: ignore

        try:
            await asyncio.wait_for(_wait_for_acknowledgement(pubsub, job_id), timeout=1)
=======
    pubsub = redis_db.pubsub()
    await pubsub.subscribe(f"{gcst.ACKNLOWEDGED}:{job_id}")
    await redis_db.lpush(rcst.QUERY_QUEUE_KEY, organic_message)  # type: ignore
>>>>>>> c924556b

            await pubsub.subscribe(f"{rcst.JOB_RESULTS}:{job_id}")
            return await asyncio.wait_for(_collect_single_result(pubsub, job_id), timeout=timeout)

        except asyncio.TimeoutError:
            logger.error(f"No confirmation received for job {job_id} within timeout period. Task: {task}")
            raise HTTPException(status_code=500, detail=f"Unable to proccess task: {task}, please try again later.")



async def process_image_request(
    payload: payload_models.TextToImagePayload
    | payload_models.ImageToImagePayload
    | payload_models.InpaintPayload
    | payload_models.AvatarPayload,
    task: Task,
    config: Config,
) -> request_models.ImageResponse:
    task_config = get_enabled_task_config(task)
    if task_config is None:
        logger.error(f"Task config not found for task: {task}")
        raise HTTPException(status_code=400, detail="Invalid model")

    result = await make_non_stream_organic_query(
        redis_db=config.redis_db, payload=payload.model_dump(), task=task.value, timeout=task_config.timeout
    )
    if result is None or result.content is None:
        logger.error(f"No content received an image request for some reason. Task: {task}")
        raise HTTPException(status_code=500, detail="Unable to process request")

    image_response = payload_models.ImageResponse(**json.loads(result.content))
    if image_response.is_nsfw:
        raise HTTPException(status_code=403, detail="NSFW content detected")
    if image_response.image_b64 is None:
        raise HTTPException(status_code=500, detail="Unable to process request")
    return request_models.ImageResponse(image_b64=image_response.image_b64)


async def text_to_image(
    text_to_image_request: request_models.TextToImageRequest,
    config: Config = Depends(get_config),
) -> request_models.ImageResponse:
    payload = request_models.text_to_image_to_payload(text_to_image_request)
    return await process_image_request(payload, Task(payload.model), config)


async def image_to_image(
    image_to_image_request: request_models.ImageToImageRequest,
    config: Config = Depends(get_config),
) -> request_models.ImageResponse:
    payload = await request_models.image_to_image_to_payload(
        image_to_image_request, httpx_client=config.httpx_client, prod=config.prod
    )
    return await process_image_request(payload, Task(payload.model), config)


async def inpaint(
    inpaint_request: request_models.InpaintRequest,
    config: Config = Depends(get_config),
) -> request_models.ImageResponse:
    payload = await request_models.inpaint_to_payload(inpaint_request, httpx_client=config.httpx_client, prod=config.prod)
    return await process_image_request(payload, Task.inpaint, config)


async def avatar(
    avatar_request: request_models.AvatarRequest,
    config: Config = Depends(get_config),
) -> request_models.ImageResponse:
    payload = await request_models.avatar_to_payload(avatar_request, httpx_client=config.httpx_client, prod=config.prod)
    return await process_image_request(payload, Task.avatar, config)


router = APIRouter()
router.add_api_route("/v1/text-to-image", text_to_image, methods=["POST"], tags=["Image"])
router.add_api_route("/v1/image-to-image", image_to_image, methods=["POST"], tags=["Image"])
router.add_api_route("/v1/inpaint", inpaint, methods=["POST"], tags=["Image"])
router.add_api_route("/v1/avatar", avatar, methods=["POST"], tags=["Image"])<|MERGE_RESOLUTION|>--- conflicted
+++ resolved
@@ -57,39 +57,27 @@
     return GenericResponse(**result)
 
 
-async def make_non_stream_organic_query(
-    redis_db: Redis, payload: dict[str, Any], task: str, timeout: float
-) -> GenericResponse | None:
+async def make_non_stream_organic_query(redis_db: Redis, payload: dict[str, Any], task: str, timeout: float) -> GenericResponse | None:
     job_id = uuid.uuid4().hex
     organic_message = _construct_organic_message(payload=payload, job_id=job_id, task=task)
 
-<<<<<<< HEAD
-    async with redis_db.pubsub() as pubsub:
-        await pubsub.subscribe(f"{gcst.ACKNLOWEDGED}:{job_id}")
-        await redis_db.lpush(rcst.QUERY_QUEUE_KEY, organic_message)  # type: ignore
 
-        try:
-            await asyncio.wait_for(_wait_for_acknowledgement(pubsub, job_id), timeout=1)
-=======
     pubsub = redis_db.pubsub()
     await pubsub.subscribe(f"{gcst.ACKNLOWEDGED}:{job_id}")
     await redis_db.lpush(rcst.QUERY_QUEUE_KEY, organic_message)  # type: ignore
->>>>>>> c924556b
 
-            await pubsub.subscribe(f"{rcst.JOB_RESULTS}:{job_id}")
-            return await asyncio.wait_for(_collect_single_result(pubsub, job_id), timeout=timeout)
+    try:
+        await asyncio.wait_for(_wait_for_acknowledgement(pubsub, job_id), timeout=1)
 
-        except asyncio.TimeoutError:
-            logger.error(f"No confirmation received for job {job_id} within timeout period. Task: {task}")
-            raise HTTPException(status_code=500, detail=f"Unable to proccess task: {task}, please try again later.")
+        await pubsub.subscribe(f"{rcst.JOB_RESULTS}:{job_id}")
+        return await asyncio.wait_for(_collect_single_result(pubsub, job_id), timeout=timeout)
 
-
+    except asyncio.TimeoutError:
+        logger.error(f"No confirmation received for job {job_id} within timeout period. Task: {task}")
+        raise HTTPException(status_code=500, detail=f"Unable to proccess task: {task}, please try again later.")
 
 async def process_image_request(
-    payload: payload_models.TextToImagePayload
-    | payload_models.ImageToImagePayload
-    | payload_models.InpaintPayload
-    | payload_models.AvatarPayload,
+    payload: payload_models.TextToImagePayload | payload_models.ImageToImagePayload | payload_models.InpaintPayload | payload_models.AvatarPayload,
     task: Task,
     config: Config,
 ) -> request_models.ImageResponse:
@@ -98,20 +86,17 @@
         logger.error(f"Task config not found for task: {task}")
         raise HTTPException(status_code=400, detail="Invalid model")
 
-    result = await make_non_stream_organic_query(
-        redis_db=config.redis_db, payload=payload.model_dump(), task=task.value, timeout=task_config.timeout
-    )
+    result = await make_non_stream_organic_query(redis_db=config.redis_db, payload=payload.model_dump(), task=task.value, timeout=task_config.timeout)
     if result is None or result.content is None:
         logger.error(f"No content received an image request for some reason. Task: {task}")
         raise HTTPException(status_code=500, detail="Unable to process request")
-
+        
     image_response = payload_models.ImageResponse(**json.loads(result.content))
     if image_response.is_nsfw:
         raise HTTPException(status_code=403, detail="NSFW content detected")
     if image_response.image_b64 is None:
         raise HTTPException(status_code=500, detail="Unable to process request")
     return request_models.ImageResponse(image_b64=image_response.image_b64)
-
 
 async def text_to_image(
     text_to_image_request: request_models.TextToImageRequest,
@@ -120,16 +105,12 @@
     payload = request_models.text_to_image_to_payload(text_to_image_request)
     return await process_image_request(payload, Task(payload.model), config)
 
-
 async def image_to_image(
     image_to_image_request: request_models.ImageToImageRequest,
     config: Config = Depends(get_config),
 ) -> request_models.ImageResponse:
-    payload = await request_models.image_to_image_to_payload(
-        image_to_image_request, httpx_client=config.httpx_client, prod=config.prod
-    )
+    payload = await request_models.image_to_image_to_payload(image_to_image_request, httpx_client=config.httpx_client, prod=config.prod)
     return await process_image_request(payload, Task(payload.model), config)
-
 
 async def inpaint(
     inpaint_request: request_models.InpaintRequest,
@@ -138,7 +119,6 @@
     payload = await request_models.inpaint_to_payload(inpaint_request, httpx_client=config.httpx_client, prod=config.prod)
     return await process_image_request(payload, Task.inpaint, config)
 
-
 async def avatar(
     avatar_request: request_models.AvatarRequest,
     config: Config = Depends(get_config),
@@ -146,9 +126,9 @@
     payload = await request_models.avatar_to_payload(avatar_request, httpx_client=config.httpx_client, prod=config.prod)
     return await process_image_request(payload, Task.avatar, config)
 
-
 router = APIRouter()
 router.add_api_route("/v1/text-to-image", text_to_image, methods=["POST"], tags=["Image"])
 router.add_api_route("/v1/image-to-image", image_to_image, methods=["POST"], tags=["Image"])
 router.add_api_route("/v1/inpaint", inpaint, methods=["POST"], tags=["Image"])
-router.add_api_route("/v1/avatar", avatar, methods=["POST"], tags=["Image"])+router.add_api_route("/v1/avatar", avatar, methods=["POST"], tags=["Image"])
+
