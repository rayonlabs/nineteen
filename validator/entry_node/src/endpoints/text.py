import json
from typing import Any, AsyncGenerator
import asyncio
from fastapi import Depends, HTTPException
from fastapi.responses import JSONResponse, StreamingResponse
from opentelemetry import metrics
from redis.asyncio import Redis
from fiber.logging_utils import get_logger
from fastapi.routing import APIRouter
from validator.entry_node.src.core.configuration import Config
from validator.entry_node.src.core.dependencies import get_config
from validator.entry_node.src.core.middleware import verify_api_key_rate_limit
from validator.utils.redis import redis_constants as rcst
from validator.utils.generic import generic_constants as gcst
from validator.entry_node.src.models import request_models
from validator.utils.query.query_utils import load_sse_jsons
<<<<<<< HEAD
import time
=======
from redis.asyncio.client import PubSub
import time 
from opentelemetry import metrics
>>>>>>> f0f2ad74

logger = get_logger(__name__)

async def _construct_organic_message(payload: dict, job_id: str, task: str) -> str:
    return json.dumps({
        "query_type": gcst.ORGANIC,
        "query_payload": payload,
        "task": task,
        "job_id": job_id
    })

<<<<<<< HEAD
async def _wait_for_acknowledgement(redis_db: Redis, job_id: str, start: float, timeout: float = 2) -> bool:
    response_queue = await rcst.get_response_queue_key(job_id)
    try:
        result = await redis_db.blpop(response_queue, timeout=timeout)
        if result is None:
            return False
        
        _, data = result
        end = time.time()
        data = data.decode()
        logger.info(f"Ack for job_id : {job_id}: {data} - ack time : {round(end-start, 3)}s")
        return data == "[ACK]"
    except Exception as e:
        logger.error(f"Error waiting for acknowledgment: {e}")
        return False

async def _cleanup_queues(redis_db: Redis, job_id: str):
    response_queue = await rcst.get_response_queue_key(job_id)
    await redis_db.delete(response_queue)

=======
COUNTER_TEXT_GENERATION_ERROR = metrics.get_meter(__name__).create_counter("validator.entry_node.text.error")
COUNTER_TEXT_GENERATION_SUCCESS = metrics.get_meter(__name__).create_counter("validator.entry_node.text.success")
GAUGE_TOKENS_PER_SEC = metrics.get_meter(__name__).create_gauge(
    "validator.entry_node.text.tokens_per_sec",
    description="Average tokens per second metric for LLM streaming for an organic LLM query"
)

def _construct_organic_message(payload: dict, job_id: str, task: str) -> str:
    return json.dumps({"query_type": gcst.ORGANIC, "query_payload": payload, "task": task, "job_id": job_id})


async def _wait_for_acknowledgement(pubsub: PubSub, job_id: str) -> bool:
    async for message in pubsub.listen():
        channel = message["channel"].decode()
        if channel == f"{gcst.ACKNLOWEDGED}:{job_id}" and message["type"] == "message":
            logger.info(f"Job {job_id} confirmed by worker")
            break
    await pubsub.unsubscribe(f"{gcst.ACKNLOWEDGED}:{job_id}")
    return True


async def _stream_results(pubsub: PubSub, job_id: str, task: str, first_chunk: str, start_time: float) -> AsyncGenerator[str, str]:
    yield first_chunk
    num_tokens = 0
    async for message in pubsub.listen():
        channel = message["channel"].decode()

        if channel == f"{rcst.JOB_RESULTS}:{job_id}" and message["type"] == "message":
            result = json.loads(message["data"].decode())
            if gcst.ACKNLOWEDGED in result:
                continue
            status_code = result[gcst.STATUS_CODE]
            if status_code >= 400:
                COUNTER_TEXT_GENERATION_ERROR.add(1, {"task": task, "kind": "nth_chunk_timeout", "status_code": status_code})
                raise HTTPException(status_code=status_code, detail=result[gcst.ERROR_MESSAGE])

            content = result[gcst.CONTENT]
            num_tokens += 1
            yield content
            if "[DONE]" in content:
                break
    COUNTER_TEXT_GENERATION_SUCCESS.add(1, {"task": task, "status_code": 200})
    completion_time = time.time() - start_time

    tps = num_tokens / completion_time
    GAUGE_TOKENS_PER_SEC.set(tps, {"task": task})
    logger.info(f"Tokens per second for job_id: {job_id}, task: {task}: {tps}")

    await pubsub.unsubscribe(f"{rcst.JOB_RESULTS}:{job_id}")
>>>>>>> f0f2ad74

async def _stream_results(redis_db: Redis, job_id: str, timeout: float = rcst.RESPONSE_QUEUE_TTL) -> AsyncGenerator[str, None]:
    response_queue = await rcst.get_response_queue_key(job_id)
    received_done = False
    
    try:
        while True:
            result = await redis_db.blpop(response_queue, timeout=timeout)
            if result is None:
                logger.error(f"Timeout waiting for response in queue {response_queue}")
                raise HTTPException(status_code=500, detail="Request timed out")

            _, data = result
            try:
                if not data:
                    continue

                content = json.loads(data.decode())
                logger.debug(f"Received content from queue: {content}")
                
                if gcst.STATUS_CODE in content and content[gcst.STATUS_CODE] >= 400:
                    logger.error(f"Error response received: {content}")
                    raise HTTPException(
                        status_code=content[gcst.STATUS_CODE],
                        detail=content.get(gcst.ERROR_MESSAGE, "Unknown error")
                    )

                if gcst.CONTENT not in content:
                    logger.warning(f"Malformed message received: {content}")
                    continue

                content_str = content[gcst.CONTENT]
                yield content_str

                if "[DONE]" in content_str:
                    received_done = True
                    break

            except json.JSONDecodeError as e:
                logger.error(f"Failed to decode message '{data}': {e}")
                raise HTTPException(status_code=500, detail="Invalid response format")

    finally:
        await _cleanup_queues(redis_db, job_id)
        if not received_done:
            logger.error(f"Stream ended without [DONE] marker for job {job_id}")
            raise HTTPException(status_code=500, detail="Incomplete response")

async def make_stream_organic_query(
    redis_db: Redis,
    payload: dict[str, Any],
    task: str,
) -> AsyncGenerator[str, None]:
    job_id = rcst.generate_job_id()
    organic_message = await _construct_organic_message(payload=payload, job_id=job_id, task=task)

    try:
<<<<<<< HEAD
        await rcst.ensure_queue_clean(redis_db, job_id)
        start = time.time()
        await redis_db.lpush(rcst.QUERY_QUEUE_KEY, organic_message)
        if not await _wait_for_acknowledgement(redis_db, job_id, start):
            logger.error(f"No acknowledgment received for job {job_id}")
            await _cleanup_queues(redis_db, job_id)
            raise HTTPException(status_code=500, detail="Unable to process request")

        logger.debug(f"Query setup complete for job {job_id}, streaming results...")
        return _stream_results(redis_db, job_id)
    except Exception as e:
        logger.error(f"Error in query setup: {str(e)}")
        await _cleanup_queues(redis_db, job_id)
        raise

async def _handle_no_stream(text_generator: AsyncGenerator[str, None]) -> JSONResponse:
    all_content = ""
    try:
        async for chunk in text_generator:
            logger.debug(f"Received chunk: {chunk}")
            
            try:
                chunks = load_sse_jsons(chunk)
            except json.JSONDecodeError as e:
                logger.error(f"Failed to decode chunk: {e}")
                raise HTTPException(status_code=500, detail="Invalid response format")

            if not isinstance(chunks, list):
                logger.error(f"Unexpected chunk format: {chunks}")
                raise HTTPException(status_code=500, detail="Invalid response format")

=======
        await asyncio.wait_for(_wait_for_acknowledgement(pubsub, job_id), timeout=1)
    except asyncio.TimeoutError:
        logger.error(
            f"Query node down? No confirmation received for job {job_id} within timeout period. Task: {task}, model: {payload['model']}"
        )
        COUNTER_TEXT_GENERATION_ERROR.add(1, {"task": task, "kind": "redis_acknowledgement_timeout", "status_code": 500})
        raise HTTPException(status_code=500, detail="Unable to process request ; redis_acknowledgement_timeout")

    await pubsub.subscribe(f"{rcst.JOB_RESULTS}:{job_id}")
    logger.info("Here waiting for a message!")
    start_time = time.time()
    try:
        first_chunk = await asyncio.wait_for(_get_first_chunk(pubsub, job_id), timeout=2)
    except asyncio.TimeoutError:
        logger.error(
            f"Query node down? Timed out waiting for the first chunk of results for job {job_id}. Task: {task}, model: {payload['model']}"
        )
        COUNTER_TEXT_GENERATION_ERROR.add(1, {"task": task, "kind": "first_chunk_timeout", "status_code": 500})
        raise HTTPException(status_code=500, detail="Unable to process request ; first_chunk_timeout")

    if first_chunk is None:
        COUNTER_TEXT_GENERATION_ERROR.add(1, {"task": task, "kind": "first_chunk_missing", "status_code": 500})
        raise HTTPException(status_code=500, detail="Unable to process request ; first_chunk_missing")
    return _stream_results(pubsub, job_id, task, first_chunk, start_time)


async def _handle_no_stream(text_generator: AsyncGenerator[str, str]) -> JSONResponse:
    all_content = ""
    async for chunk in text_generator:
        chunks = load_sse_jsons(chunk)
        if isinstance(chunks, list):
>>>>>>> f0f2ad74
            for chunk in chunks:
                try:
                    content = chunk["choices"][0]["delta"]["content"]
                    all_content += content
                    if content == "":
                        break
                except (KeyError, IndexError) as e:
                    logger.error(f"Malformed chunk structure: {e}")
                    raise HTTPException(status_code=500, detail="Invalid response structure")

        return JSONResponse({
            "choices": [{
                "delta": {"content": all_content}
            }]
        })
    except HTTPException:
        raise
    except Exception as e:
        logger.error(f"Unexpected error in non-streaming response: {str(e)}")
        raise HTTPException(status_code=500, detail="Failed to process response")

async def chat(
    chat_request: request_models.ChatRequest,
    config: Config = Depends(get_config),
) -> StreamingResponse | JSONResponse:
    payload = request_models.chat_to_payload(chat_request)
    payload.temperature = 0.5

    try:
        text_generator = await make_stream_organic_query(
            redis_db=config.redis_db,
            payload=payload.model_dump(),
<<<<<<< HEAD
            task=payload.model
        )
        
=======
            task=payload.model,
        )

        logger.info("Here returning a response!")

>>>>>>> f0f2ad74
        if chat_request.stream:
            return StreamingResponse(text_generator, media_type="text/event-stream")
        else:
            return await _handle_no_stream(text_generator)
<<<<<<< HEAD
            
    except HTTPException as http_exc:
        logger.error(f"HTTPException in chat endpoint: {str(http_exc)}")
=======

    except HTTPException as http_exc:
        COUNTER_TEXT_GENERATION_ERROR.add(1, {"task": payload.model, "kind": type(http_exc).__name__, "status_code": 500})
        logger.info(f"HTTPException in chat endpoint: {str(http_exc)}")
>>>>>>> f0f2ad74
        raise http_exc

    except Exception as e:
        COUNTER_TEXT_GENERATION_ERROR.add(1, {"task": payload.model, "kind": type(e).__name__, "status_code": 500})
        logger.error(f"Unexpected error in chat endpoint: {str(e)}")
        raise HTTPException(status_code=500, detail="An unexpected error occurred")

router = APIRouter()
router.add_api_route(
    "/v1/chat/completions",
    chat,
    methods=["POST", "OPTIONS"],
    tags=["Text"],
    response_model=None,
    dependencies=[Depends(verify_api_key_rate_limit)],
)<|MERGE_RESOLUTION|>--- conflicted
+++ resolved
@@ -14,13 +14,8 @@
 from validator.utils.generic import generic_constants as gcst
 from validator.entry_node.src.models import request_models
 from validator.utils.query.query_utils import load_sse_jsons
-<<<<<<< HEAD
 import time
-=======
-from redis.asyncio.client import PubSub
-import time 
 from opentelemetry import metrics
->>>>>>> f0f2ad74
 
 logger = get_logger(__name__)
 
@@ -32,7 +27,6 @@
         "job_id": job_id
     })
 
-<<<<<<< HEAD
 async def _wait_for_acknowledgement(redis_db: Redis, job_id: str, start: float, timeout: float = 2) -> bool:
     response_queue = await rcst.get_response_queue_key(job_id)
     try:
@@ -53,57 +47,12 @@
     response_queue = await rcst.get_response_queue_key(job_id)
     await redis_db.delete(response_queue)
 
-=======
 COUNTER_TEXT_GENERATION_ERROR = metrics.get_meter(__name__).create_counter("validator.entry_node.text.error")
 COUNTER_TEXT_GENERATION_SUCCESS = metrics.get_meter(__name__).create_counter("validator.entry_node.text.success")
 GAUGE_TOKENS_PER_SEC = metrics.get_meter(__name__).create_gauge(
     "validator.entry_node.text.tokens_per_sec",
     description="Average tokens per second metric for LLM streaming for an organic LLM query"
 )
-
-def _construct_organic_message(payload: dict, job_id: str, task: str) -> str:
-    return json.dumps({"query_type": gcst.ORGANIC, "query_payload": payload, "task": task, "job_id": job_id})
-
-
-async def _wait_for_acknowledgement(pubsub: PubSub, job_id: str) -> bool:
-    async for message in pubsub.listen():
-        channel = message["channel"].decode()
-        if channel == f"{gcst.ACKNLOWEDGED}:{job_id}" and message["type"] == "message":
-            logger.info(f"Job {job_id} confirmed by worker")
-            break
-    await pubsub.unsubscribe(f"{gcst.ACKNLOWEDGED}:{job_id}")
-    return True
-
-
-async def _stream_results(pubsub: PubSub, job_id: str, task: str, first_chunk: str, start_time: float) -> AsyncGenerator[str, str]:
-    yield first_chunk
-    num_tokens = 0
-    async for message in pubsub.listen():
-        channel = message["channel"].decode()
-
-        if channel == f"{rcst.JOB_RESULTS}:{job_id}" and message["type"] == "message":
-            result = json.loads(message["data"].decode())
-            if gcst.ACKNLOWEDGED in result:
-                continue
-            status_code = result[gcst.STATUS_CODE]
-            if status_code >= 400:
-                COUNTER_TEXT_GENERATION_ERROR.add(1, {"task": task, "kind": "nth_chunk_timeout", "status_code": status_code})
-                raise HTTPException(status_code=status_code, detail=result[gcst.ERROR_MESSAGE])
-
-            content = result[gcst.CONTENT]
-            num_tokens += 1
-            yield content
-            if "[DONE]" in content:
-                break
-    COUNTER_TEXT_GENERATION_SUCCESS.add(1, {"task": task, "status_code": 200})
-    completion_time = time.time() - start_time
-
-    tps = num_tokens / completion_time
-    GAUGE_TOKENS_PER_SEC.set(tps, {"task": task})
-    logger.info(f"Tokens per second for job_id: {job_id}, task: {task}: {tps}")
-
-    await pubsub.unsubscribe(f"{rcst.JOB_RESULTS}:{job_id}")
->>>>>>> f0f2ad74
 
 async def _stream_results(redis_db: Redis, job_id: str, timeout: float = rcst.RESPONSE_QUEUE_TTL) -> AsyncGenerator[str, None]:
     response_queue = await rcst.get_response_queue_key(job_id)
@@ -148,6 +97,11 @@
 
     finally:
         await _cleanup_queues(redis_db, job_id)
+        COUNTER_TEXT_GENERATION_SUCCESS.add(1, {"task": task, "status_code": 200})
+        completion_time = time.time() - start_time
+        tps = num_tokens / completion_time
+        GAUGE_TOKENS_PER_SEC.set(tps, {"task": task})
+        logger.info(f"Tokens per second for job_id: {job_id}, task: {task}: {tps}")
         if not received_done:
             logger.error(f"Stream ended without [DONE] marker for job {job_id}")
             raise HTTPException(status_code=500, detail="Incomplete response")
@@ -161,19 +115,20 @@
     organic_message = await _construct_organic_message(payload=payload, job_id=job_id, task=task)
 
     try:
-<<<<<<< HEAD
         await rcst.ensure_queue_clean(redis_db, job_id)
         start = time.time()
         await redis_db.lpush(rcst.QUERY_QUEUE_KEY, organic_message)
         if not await _wait_for_acknowledgement(redis_db, job_id, start):
             logger.error(f"No acknowledgment received for job {job_id}")
             await _cleanup_queues(redis_db, job_id)
+            COUNTER_TEXT_GENERATION_ERROR.add(1, {"task": task, "kind": "redis_acknowledgement_timeout", "status_code": 500})
             raise HTTPException(status_code=500, detail="Unable to process request")
 
         logger.debug(f"Query setup complete for job {job_id}, streaming results...")
         return _stream_results(redis_db, job_id)
     except Exception as e:
         logger.error(f"Error in query setup: {str(e)}")
+        COUNTER_TEXT_GENERATION_ERROR.add(1, {"task": task, "kind": "make_stream_organic_query", "status_code": 500})
         await _cleanup_queues(redis_db, job_id)
         raise
 
@@ -187,45 +142,14 @@
                 chunks = load_sse_jsons(chunk)
             except json.JSONDecodeError as e:
                 logger.error(f"Failed to decode chunk: {e}")
+                COUNTER_TEXT_GENERATION_ERROR.add(1, {"task": task, "kind": "no_stream_json_decode", "status_code": 500})
                 raise HTTPException(status_code=500, detail="Invalid response format")
 
             if not isinstance(chunks, list):
                 logger.error(f"Unexpected chunk format: {chunks}")
+                COUNTER_TEXT_GENERATION_ERROR.add(1, {"task": task, "kind": "no_stream_invalid_chunk", "status_code": 500})
                 raise HTTPException(status_code=500, detail="Invalid response format")
 
-=======
-        await asyncio.wait_for(_wait_for_acknowledgement(pubsub, job_id), timeout=1)
-    except asyncio.TimeoutError:
-        logger.error(
-            f"Query node down? No confirmation received for job {job_id} within timeout period. Task: {task}, model: {payload['model']}"
-        )
-        COUNTER_TEXT_GENERATION_ERROR.add(1, {"task": task, "kind": "redis_acknowledgement_timeout", "status_code": 500})
-        raise HTTPException(status_code=500, detail="Unable to process request ; redis_acknowledgement_timeout")
-
-    await pubsub.subscribe(f"{rcst.JOB_RESULTS}:{job_id}")
-    logger.info("Here waiting for a message!")
-    start_time = time.time()
-    try:
-        first_chunk = await asyncio.wait_for(_get_first_chunk(pubsub, job_id), timeout=2)
-    except asyncio.TimeoutError:
-        logger.error(
-            f"Query node down? Timed out waiting for the first chunk of results for job {job_id}. Task: {task}, model: {payload['model']}"
-        )
-        COUNTER_TEXT_GENERATION_ERROR.add(1, {"task": task, "kind": "first_chunk_timeout", "status_code": 500})
-        raise HTTPException(status_code=500, detail="Unable to process request ; first_chunk_timeout")
-
-    if first_chunk is None:
-        COUNTER_TEXT_GENERATION_ERROR.add(1, {"task": task, "kind": "first_chunk_missing", "status_code": 500})
-        raise HTTPException(status_code=500, detail="Unable to process request ; first_chunk_missing")
-    return _stream_results(pubsub, job_id, task, first_chunk, start_time)
-
-
-async def _handle_no_stream(text_generator: AsyncGenerator[str, str]) -> JSONResponse:
-    all_content = ""
-    async for chunk in text_generator:
-        chunks = load_sse_jsons(chunk)
-        if isinstance(chunks, list):
->>>>>>> f0f2ad74
             for chunk in chunks:
                 try:
                     content = chunk["choices"][0]["delta"]["content"]
@@ -234,6 +158,7 @@
                         break
                 except (KeyError, IndexError) as e:
                     logger.error(f"Malformed chunk structure: {e}")
+                    COUNTER_TEXT_GENERATION_ERROR.add(1, {"task": task, "kind": "no_stream_invalid_chunk", "status_code": 500})
                     raise HTTPException(status_code=500, detail="Invalid response structure")
 
         return JSONResponse({
@@ -241,9 +166,8 @@
                 "delta": {"content": all_content}
             }]
         })
-    except HTTPException:
-        raise
-    except Exception as e:
+    except Exception as e:
+        COUNTER_TEXT_GENERATION_ERROR.add(1, {"task": task, "kind": "no_stream_unexpected_error", "status_code": 500})
         logger.error(f"Unexpected error in non-streaming response: {str(e)}")
         raise HTTPException(status_code=500, detail="Failed to process response")
 
@@ -258,31 +182,19 @@
         text_generator = await make_stream_organic_query(
             redis_db=config.redis_db,
             payload=payload.model_dump(),
-<<<<<<< HEAD
-            task=payload.model
-        )
-        
-=======
             task=payload.model,
         )
 
         logger.info("Here returning a response!")
 
->>>>>>> f0f2ad74
         if chat_request.stream:
             return StreamingResponse(text_generator, media_type="text/event-stream")
         else:
             return await _handle_no_stream(text_generator)
-<<<<<<< HEAD
-            
-    except HTTPException as http_exc:
-        logger.error(f"HTTPException in chat endpoint: {str(http_exc)}")
-=======
 
     except HTTPException as http_exc:
         COUNTER_TEXT_GENERATION_ERROR.add(1, {"task": payload.model, "kind": type(http_exc).__name__, "status_code": 500})
         logger.info(f"HTTPException in chat endpoint: {str(http_exc)}")
->>>>>>> f0f2ad74
         raise http_exc
 
     except Exception as e:
