import json
from typing import Any, AsyncGenerator
import uuid
from fastapi import Depends, HTTPException
from fastapi.responses import JSONResponse, StreamingResponse
from opentelemetry import metrics
from redis.asyncio import Redis
from fiber.logging_utils import get_logger
from fastapi.routing import APIRouter
from validator.entry_node.src.core.configuration import Config
from validator.entry_node.src.core.dependencies import get_config
from validator.entry_node.src.core.middleware import verify_api_key_rate_limit
from validator.utils.redis import redis_constants as rcst
from validator.utils.generic import generic_constants as gcst
from validator.entry_node.src.models import request_models
import asyncio
from validator.utils.query.query_utils import load_sse_jsons
from redis.asyncio.client import PubSub
import time 
from opentelemetry import metrics

logger = get_logger(__name__)


COUNTER_TEXT_GENERATION_ERROR = metrics.get_meter(__name__).create_counter("validator.entry_node.text.error")
COUNTER_TEXT_GENERATION_SUCCESS = metrics.get_meter(__name__).create_counter("validator.entry_node.text.success")
GAUGE_TOKENS_PER_SEC = metrics.get_meter(__name__).create_gauge(
    "validator.entry_node.text.tokens_per_sec",
    description="Average tokens per second metric for LLM streaming for an organic LLM query"
)
GAUGE_TOKENS = metrics.get_meter(__name__).create_gauge(
    "validator.entry_node.text.tokens",
    description="Total tokens for LLM streaming for an organic LLM query"
)

def _construct_organic_message(payload: dict, job_id: str, task: str) -> str:
    return json.dumps({"query_type": gcst.ORGANIC, "query_payload": payload, "task": task, "job_id": job_id})


async def _wait_for_acknowledgement(pubsub: PubSub, job_id: str) -> bool:
    async for message in pubsub.listen():
        channel = message["channel"].decode()
        if channel == f"{gcst.ACKNLOWEDGED}:{job_id}" and message["type"] == "message":
            logger.info(f"Job {job_id} confirmed by worker")
            break
    await pubsub.unsubscribe(f"{gcst.ACKNLOWEDGED}:{job_id}")
    return True


async def _stream_results(pubsub: PubSub, job_id: str, task: str, first_chunk: str, start_time: float) -> AsyncGenerator[str, str]:
    yield first_chunk
    num_tokens = 0
    async for message in pubsub.listen():
        channel = message["channel"].decode()

        if channel == f"{rcst.JOB_RESULTS}:{job_id}" and message["type"] == "message":
            result = json.loads(message["data"].decode())
            if gcst.ACKNLOWEDGED in result:
                continue
            status_code = result[gcst.STATUS_CODE]
            if status_code >= 400:
                COUNTER_TEXT_GENERATION_ERROR.add(1, {"task": task, "kind": "nth_chunk_timeout", "status_code": status_code})
                raise HTTPException(status_code=status_code, detail=result[gcst.ERROR_MESSAGE])

            content = result[gcst.CONTENT]
            num_tokens += 1
            yield content
            if "[DONE]" in content:
                break
    COUNTER_TEXT_GENERATION_SUCCESS.add(1, {"task": task, "status_code": 200})
    completion_time = time.time() - start_time

    tps = num_tokens / completion_time
    GAUGE_TOKENS.set(num_tokens, {"task": task})
    GAUGE_TOKENS_PER_SEC.set(tps, {"task": task})
    logger.info(f"Tokens per second for job_id: {job_id}, task: {task}: {tps}")

    await pubsub.unsubscribe(f"{rcst.JOB_RESULTS}:{job_id}")


async def _get_first_chunk(pubsub: PubSub, job_id: str) -> str | None:
    async for message in pubsub.listen():
        if message["type"] == "message" and message["channel"].decode() == f"{rcst.JOB_RESULTS}:{job_id}":
            result = json.loads(message["data"].decode())
            if gcst.STATUS_CODE in result and result[gcst.STATUS_CODE] >= 400:
                raise HTTPException(status_code=result[gcst.STATUS_CODE], detail=result[gcst.ERROR_MESSAGE])
            return result[gcst.CONTENT]
    return None


async def make_stream_organic_query(
    redis_db: Redis,
    payload: dict[str, Any],
    task: str,
) -> AsyncGenerator[str, str]:
    job_id = uuid.uuid4().hex
    organic_message = _construct_organic_message(payload=payload, job_id=job_id, task=task)

    pubsub = redis_db.pubsub()
    await pubsub.subscribe(f"{gcst.ACKNLOWEDGED}:{job_id}")
    await redis_db.lpush(rcst.QUERY_QUEUE_KEY, organic_message)  # type: ignore

    try:
        await asyncio.wait_for(_wait_for_acknowledgement(pubsub, job_id), timeout=1)
    except asyncio.TimeoutError:
        logger.error(
            f"Query node down? No confirmation received for job {job_id} within timeout period. Task: {task}, model: {payload['model']}"
        )
        COUNTER_TEXT_GENERATION_ERROR.add(1, {"task": task, "kind": "redis_acknowledgement_timeout", "status_code": 500})
        raise HTTPException(status_code=500, detail="Unable to process request ; redis_acknowledgement_timeout")

    await pubsub.subscribe(f"{rcst.JOB_RESULTS}:{job_id}")
    logger.info("Here waiting for a message!")
    start_time = time.time()
    try:
        first_chunk = await asyncio.wait_for(_get_first_chunk(pubsub, job_id), timeout=2)
    except asyncio.TimeoutError:
        logger.error(
            f"Query node down? Timed out waiting for the first chunk of results for job {job_id}. Task: {task}, model: {payload['model']}"
        )
        COUNTER_TEXT_GENERATION_ERROR.add(1, {"task": task, "kind": "first_chunk_timeout", "status_code": 500})
        raise HTTPException(status_code=500, detail="Unable to process request ; first_chunk_timeout")

    if first_chunk is None:
        COUNTER_TEXT_GENERATION_ERROR.add(1, {"task": task, "kind": "first_chunk_missing", "status_code": 500})
        raise HTTPException(status_code=500, detail="Unable to process request ; first_chunk_missing")
    return _stream_results(pubsub, job_id, task, first_chunk, start_time)


async def _handle_no_stream(text_generator: AsyncGenerator[str, str]) -> JSONResponse:
    all_content = ""
    async for chunk in text_generator:
        chunks = load_sse_jsons(chunk)
        if isinstance(chunks, list):
            for chunk in chunks:
                content = chunk["choices"][0]["delta"]["content"]
                all_content += content
                if content == "":
                    break

<<<<<<< HEAD
    return JSONResponse(
        {
            "choices": [
                {
                    "index": 0,
                    "finish_reason": "stop",
                    "message": {
                        "content": all_content,
                        "role": "assistant"
                    }
                }
            ]
        }
    )

=======
    return JSONResponse({"choices": [{"message": {"content": all_content}}]})
>>>>>>> 3c4b6330

async def chat(
    chat_request: request_models.ChatRequest,
    config: Config = Depends(get_config),
) -> StreamingResponse | JSONResponse:
    payload = request_models.chat_to_payload(chat_request)
    payload.temperature = 0.5
    
    try:
        text_generator = await make_stream_organic_query(
            redis_db=config.redis_db,
            payload=payload.model_dump(),
            task=payload.model,
        )
<<<<<<< HEAD
=======

        logger.info("Here returning a response!")

>>>>>>> 3c4b6330
        if chat_request.stream:
            return StreamingResponse(text_generator, media_type="text/event-stream")
        else:
            return await _handle_no_stream(text_generator)

    except HTTPException as http_exc:
        COUNTER_TEXT_GENERATION_ERROR.add(1, {"task": payload.model, "kind": type(http_exc).__name__, "status_code": 500})
        logger.info(f"HTTPException in chat endpoint: {str(http_exc)}")
        raise http_exc

    except Exception as e:
        COUNTER_TEXT_GENERATION_ERROR.add(1, {"task": payload.model, "kind": type(e).__name__, "status_code": 500})
        logger.error(f"Unexpected error in chat endpoint: {str(e)}")
        raise HTTPException(status_code=500, detail="An unexpected error occurred")


router = APIRouter()
router.add_api_route(
    "/v1/chat/completions",
    chat,
    methods=["POST", "OPTIONS"],
    tags=["Text"],
    response_model=None,
    dependencies=[Depends(verify_api_key_rate_limit)],
)<|MERGE_RESOLUTION|>--- conflicted
+++ resolved
@@ -16,7 +16,7 @@
 import asyncio
 from validator.utils.query.query_utils import load_sse_jsons
 from redis.asyncio.client import PubSub
-import time 
+import time
 from opentelemetry import metrics
 
 logger = get_logger(__name__)
@@ -138,7 +138,6 @@
                 if content == "":
                     break
 
-<<<<<<< HEAD
     return JSONResponse(
         {
             "choices": [
@@ -154,9 +153,6 @@
         }
     )
 
-=======
-    return JSONResponse({"choices": [{"message": {"content": all_content}}]})
->>>>>>> 3c4b6330
 
 async def chat(
     chat_request: request_models.ChatRequest,
@@ -164,19 +160,13 @@
 ) -> StreamingResponse | JSONResponse:
     payload = request_models.chat_to_payload(chat_request)
     payload.temperature = 0.5
-    
+
     try:
         text_generator = await make_stream_organic_query(
             redis_db=config.redis_db,
             payload=payload.model_dump(),
             task=payload.model,
         )
-<<<<<<< HEAD
-=======
-
-        logger.info("Here returning a response!")
-
->>>>>>> 3c4b6330
         if chat_request.stream:
             return StreamingResponse(text_generator, media_type="text/event-stream")
         else:
