--- conflicted
+++ resolved
@@ -143,12 +143,7 @@
     payload = request_models.chat_to_payload(chat_request)
     payload.temperature = 0.5
     
-<<<<<<< HEAD
-    prompt_len_check = await check_prompt_length(payload.messages, payload.model)
-    if not prompt_len_check:
-=======
     if not await check_prompt_length(payload.messages, payload.model):
->>>>>>> 7e30ab09
         raise HTTPException(
             status_code=400,
             detail=f"Request exceeds maximum allowed prompt length for the model {payload.model}"
