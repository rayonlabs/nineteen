import asyncio
from datetime import datetime, timedelta
import json
from typing import List, Any


from core.models import utility_models
from core import task_config as tcfg

from validator.db.src.database import PSQLDB
from validator.db.src.sql.rewards_and_scores import (
    insert_task,
    select_count_of_rows_in_tasks,
    delete_oldest_rows_from_tasks,
    select_count_rows_of_task_stored_for_scoring,
    select_task_for_deletion,
    select_recent_reward_data_for_a_task,
    select_recent_reward_data,
    delete_specific_task,
)
from asyncpg import Connection

from validator.models import RewardData


MAX_TASKS_IN_DB_STORE = 1000
db_lock = asyncio.Lock()


async def insert_task_results(
    connection: Connection, task: str, result: utility_models.QueryResult, synthetic_query: bool, payload: dict
) -> None:
    row_count = await select_count_of_rows_in_tasks(connection)

    if row_count >= MAX_TASKS_IN_DB_STORE + 10:
        await delete_oldest_rows_from_tasks(connection, limit=10)

    data_to_store = {
        "query_result": result.model_dump(mode="json"),
        "payload": json.dumps(payload),
        "synthetic_query": synthetic_query,
    }
    hotkey = result.node_hotkey
    if hotkey is None:
        return None
    data = json.dumps(data_to_store)
    await insert_task(connection, task, data, hotkey)


async def potentially_store_result_in_db(
    psql_db: PSQLDB, result: utility_models.QueryResult, task: str, synthetic_query: bool, payload: dict
) -> None:
    task_config = tcfg.get_enabled_task_config(task)
    if task_config is None:
        return
    target_percentage = task_config.weight
    target_number_of_tasks_to_store = int(MAX_TASKS_IN_DB_STORE * target_percentage)
    async with await psql_db.connection() as connection:
        number_of_these_tasks_already_stored = await select_count_rows_of_task_stored_for_scoring(connection, task)
        if number_of_these_tasks_already_stored <= target_number_of_tasks_to_store:
            await insert_task_results(
                connection=connection, task=task, result=result, payload=payload, synthetic_query=synthetic_query
            )


async def select_and_delete_task_result(psql_db: PSQLDB, task: str) -> tuple[list[dict[str, Any]], str] | None:
    async with await psql_db.connection() as connection:
        row = await select_task_for_deletion(connection, task)
        if row is None:
            return None
        checking_data, node_hotkey = row
        checking_data_loaded = json.loads(checking_data)

        await delete_specific_task(connection, task, checking_data)

    return checking_data_loaded, node_hotkey




# TODO: Implement this
async def clean_tables_of_hotkeys(connection: Connection, node_hotkeys: List[str]) -> None:
   ...
async def delete_tasks_older_than_date(connection: Connection, minutes: int) -> None:
    ...

async def delete_data_older_than_date(connection: Connection, minutes: int) -> None:
    ...


async def fetch_recent_most_rewards(
    connection: Connection, task: str, node_hotkey: str | None = None, quality_tasks_to_fetch: int = 50
) -> List[RewardData]:
    date = datetime.now() - timedelta(days=5)
    priority_results = await select_recent_reward_data_for_a_task(connection, task, date, node_hotkey) or []

    y = len(priority_results or [])
    if y < quality_tasks_to_fetch:
        fill_results = await select_recent_reward_data(connection, date, node_hotkey, quality_tasks_to_fetch - y) or []
    else:
        fill_results = []

    reward_data_list = [
        RewardData(
            id=str(row[0]),
            task=row[1],
            node_id=row[2],
            quality_score=row[3],
            validator_hotkey=row[4],
            node_hotkey=row[5],
            synthetic_query=row[6],
<<<<<<< HEAD
            checking_data=row[7],
            metric=row[8],
            stream_metric=row[9],
            response_time=row[10],
            volume=row[11],
            created_at=row[12],
=======
            metric=row[7],
            stream_metric=row[8],
            response_time=row[9],
            volume=row[10],
            created_at=row[11],
>>>>>>> 85448399
        )
        for row in priority_results + fill_results
    ]

    return reward_data_list<|MERGE_RESOLUTION|>--- conflicted
+++ resolved
@@ -109,20 +109,12 @@
             validator_hotkey=row[4],
             node_hotkey=row[5],
             synthetic_query=row[6],
-<<<<<<< HEAD
             checking_data=row[7],
             metric=row[8],
             stream_metric=row[9],
             response_time=row[10],
             volume=row[11],
             created_at=row[12],
-=======
-            metric=row[7],
-            stream_metric=row[8],
-            response_time=row[9],
-            volume=row[10],
-            created_at=row[11],
->>>>>>> 85448399
         )
         for row in priority_results + fill_results
     ]
