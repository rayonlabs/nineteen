from fiber.logging_utils import get_logger

from asyncpg import Connection
import random

from validator.db.src.database import PSQLDB
from validator.models import Contender, PeriodScore, calculate_period_score
from validator.utils.database import database_constants as dcst
from validator.utils.generic import generic_constants as gcst

logger = get_logger(__name__)


async def insert_contenders(connection: Connection, contenders: list[Contender], validator_hotkey: str) -> None:
    logger.debug(f"Inserting {len(contenders)} contender records")

    await connection.executemany(
        f"""
        INSERT INTO {dcst.CONTENDERS_TABLE} (
            {dcst.CONTENDER_ID},
            {dcst.NODE_HOTKEY},
            {dcst.NODE_ID},
            {dcst.NETUID},
            {dcst.TASK},
            {dcst.VALIDATOR_HOTKEY},
            {dcst.CAPACITY},
            {dcst.RAW_CAPACITY},
            {dcst.CAPACITY_TO_SCORE},
            {dcst.CONSUMED_CAPACITY},
            {dcst.TOTAL_REQUESTS_MADE},
            {dcst.REQUESTS_429},
            {dcst.REQUESTS_500},
            {dcst.CREATED_AT},
            {dcst.UPDATED_AT}
        )
        VALUES ($1, $2, $3, $4, $5, $6, $7, $8, $9, $10, $11, $12, $13, NOW(), NOW())
        """,
        [
            (
                contender.id,
                contender.node_hotkey,
                contender.node_id,
                contender.netuid,
                contender.task,
                validator_hotkey,
                contender.capacity,
                contender.raw_capacity,
                contender.capacity_to_score,
                contender.consumed_capacity,
                contender.total_requests_made,
                contender.requests_429,
                contender.requests_500,
            )
            for contender in contenders
        ],
    )


async def migrate_contenders_to_contender_history(connection: Connection) -> None:
    await connection.execute(
        f"""
        INSERT INTO {dcst.CONTENDERS_HISTORY_TABLE} (
            {dcst.CONTENDER_ID},
            {dcst.NODE_HOTKEY},
            {dcst.NODE_ID},
            {dcst.NETUID},
            {dcst.TASK},
            {dcst.VALIDATOR_HOTKEY},
            {dcst.CAPACITY},
            {dcst.RAW_CAPACITY},
            {dcst.CAPACITY_TO_SCORE},
            {dcst.CONSUMED_CAPACITY},
            {dcst.TOTAL_REQUESTS_MADE},
            {dcst.REQUESTS_429},
            {dcst.REQUESTS_500},
            {dcst.PERIOD_SCORE},
            {dcst.CREATED_AT},
            {dcst.UPDATED_AT}
        )
        SELECT
            {dcst.CONTENDER_ID},
            {dcst.NODE_HOTKEY},
            {dcst.NODE_ID},
            {dcst.NETUID},
            {dcst.TASK},
            {dcst.VALIDATOR_HOTKEY},
            {dcst.CAPACITY},
            {dcst.RAW_CAPACITY},
            {dcst.CAPACITY_TO_SCORE},
            {dcst.CONSUMED_CAPACITY},
            {dcst.TOTAL_REQUESTS_MADE},
            {dcst.REQUESTS_429},
            {dcst.REQUESTS_500},
            {dcst.PERIOD_SCORE},
            {dcst.CREATED_AT},
            {dcst.UPDATED_AT}
        FROM {dcst.CONTENDERS_TABLE}
        """
    )

    await connection.execute(f"DELETE FROM {dcst.CONTENDERS_TABLE}")


async def get_contenders_for_synthetic_task(connection: Connection, task: str, top_x: int = 5) -> list[Contender]:
    rows = await connection.fetch(
        f"""
        WITH ranked_contenders AS (
            SELECT
                c.{dcst.CONTENDER_ID}, c.{dcst.NODE_HOTKEY}, c.{dcst.NODE_ID}, c.{dcst.TASK},
                c.{dcst.RAW_CAPACITY}, c.{dcst.CAPACITY_TO_SCORE}, c.{dcst.CONSUMED_CAPACITY},
                c.{dcst.TOTAL_REQUESTS_MADE}, c.{dcst.REQUESTS_429}, c.{dcst.REQUESTS_500},
                c.{dcst.CAPACITY}, c.{dcst.PERIOD_SCORE}, c.{dcst.NETUID},
                ROW_NUMBER() OVER (
                    ORDER BY c.{dcst.TOTAL_REQUESTS_MADE} ASC
                ) AS rank
            FROM {dcst.CONTENDERS_TABLE} c
            JOIN {dcst.NODES_TABLE} n ON c.{dcst.NODE_ID} = n.{dcst.NODE_ID} AND c.{dcst.NETUID} = n.{dcst.NETUID}
            WHERE c.{dcst.TASK} = $1
            AND  c.{dcst.CONSUMED_CAPACITY} < c.{dcst.CAPACITY}
            AND n.{dcst.SYMMETRIC_KEY_UUID} IS NOT NULL
        )
        SELECT *
        FROM ranked_contenders
        WHERE rank <= $2
        ORDER BY rank
        """,
        task,
        top_x,
    )

    # If not enough rows are returned, run another query to get more contenders
    if not rows or len(rows) < top_x:
        additional_rows = await connection.fetch(
            f"""
<<<<<<< HEAD
            SELECT
                c.{dcst.CONTENDER_ID}, c.{dcst.NODE_HOTKEY}, c.{dcst.NODE_ID}, c.{dcst.TASK},
                c.{dcst.RAW_CAPACITY}, c.{dcst.CAPACITY_TO_SCORE}, c.{dcst.CONSUMED_CAPACITY},
                c.{dcst.TOTAL_REQUESTS_MADE}, c.{dcst.REQUESTS_429}, c.{dcst.REQUESTS_500},
                c.{dcst.CAPACITY}, c.{dcst.PERIOD_SCORE}, c.{dcst.NETUID}
            FROM {dcst.CONTENDERS_TABLE} c
            JOIN {dcst.NODES_TABLE} n ON c.{dcst.NODE_ID} = n.{dcst.NODE_ID} AND c.{dcst.NETUID} = n.{dcst.NETUID}
            WHERE c.{dcst.TASK} = $1
            AND c.{dcst.CAPACITY} > 0
            AND n.{dcst.SYMMETRIC_KEY_UUID} IS NOT NULL
            ORDER BY c.{dcst.TOTAL_REQUESTS_MADE} ASC
            LIMIT $2
            OFFSET $3
=======
            WITH ranked_contenders AS (
                SELECT
                    c.{dcst.CONTENDER_ID}, c.{dcst.NODE_HOTKEY}, c.{dcst.NODE_ID}, c.{dcst.TASK},
                    c.{dcst.RAW_CAPACITY}, c.{dcst.CAPACITY_TO_SCORE}, c.{dcst.CONSUMED_CAPACITY},
                    c.{dcst.TOTAL_REQUESTS_MADE}, c.{dcst.REQUESTS_429}, c.{dcst.REQUESTS_500},
                    c.{dcst.CAPACITY}, c.{dcst.PERIOD_SCORE}, c.{dcst.NETUID},
                    ROW_NUMBER() OVER (
                        ORDER BY c.{dcst.TOTAL_REQUESTS_MADE} ASC
                    ) AS rank
                FROM {dcst.CONTENDERS_TABLE} c
                JOIN {dcst.NODES_TABLE} n ON c.{dcst.NODE_ID} = n.{dcst.NODE_ID} AND c.{dcst.NETUID} = n.{dcst.NETUID}
                WHERE c.{dcst.TASK} = $1
                AND  c.{dcst.CONSUMED_CAPACITY} < c.{dcst.CAPACITY}
                AND n.{dcst.SYMMETRIC_KEY_UUID} IS NOT NULL
            )
            SELECT *
            FROM ranked_contenders
            WHERE rank <= $2
            ORDER BY rank
>>>>>>> 7daced27
            """,
            task,
            top_x - len(rows) if rows else top_x,
            len(rows) if rows else 0,
        )
<<<<<<< HEAD
        rows = rows + additional_rows if rows else additional_rows

    return [Contender(**row) for row in rows]


import math


async def get_contenders_for_organic_task(connection: Connection, task: str, top_x: int = 5) -> list[Contender]:
    rows = await connection.fetch(
        f"""
        WITH error_stats AS (
            SELECT
                percentile_cont(0.9) WITHIN GROUP (
                    ORDER BY
                        CASE
                            WHEN {dcst.TOTAL_REQUESTS_MADE} = 0 THEN NULL
                            ELSE CAST({dcst.REQUESTS_500} + {dcst.REQUESTS_429} AS FLOAT) / {dcst.TOTAL_REQUESTS_MADE}
                        END
                ) as error_rate_threshold
            FROM {dcst.CONTENDERS_TABLE}
            WHERE {dcst.TOTAL_REQUESTS_MADE} > 0
        ),
        ranked_contenders AS (
            SELECT DISTINCT ON (c.{dcst.NODE_HOTKEY}, c.{dcst.TASK})
                c.{dcst.CONTENDER_ID}, c.{dcst.NODE_HOTKEY}, c.{dcst.NODE_ID}, c.{dcst.TASK},
                c.{dcst.RAW_CAPACITY}, c.{dcst.CAPACITY_TO_SCORE}, c.{dcst.CONSUMED_CAPACITY},
                c.{dcst.TOTAL_REQUESTS_MADE}, c.{dcst.REQUESTS_429}, c.{dcst.REQUESTS_500},
                c.{dcst.CAPACITY}, c.{dcst.PERIOD_SCORE}, c.{dcst.NETUID}, s.{dcst.COLUMN_NORMALISED_NET_SCORE}
            FROM {dcst.CONTENDERS_TABLE} c
            JOIN {dcst.NODES_TABLE} n ON c.{dcst.NODE_ID} = n.{dcst.NODE_ID} AND c.{dcst.NETUID} = n.{dcst.NETUID}
            JOIN {dcst.CONTENDERS_WEIGHTS_STATS_TABLE} s ON c.{dcst.NODE_HOTKEY} = s.{dcst.NODE_HOTKEY}
                AND c.{dcst.TASK} = s.{dcst.TASK}
            CROSS JOIN error_stats
            WHERE c.{dcst.TASK} = $1
            AND c.{dcst.CAPACITY} > c.{dcst.CONSUMED_CAPACITY}
            AND n.{dcst.SYMMETRIC_KEY_UUID} IS NOT NULL
            AND (
                c.{dcst.TOTAL_REQUESTS_MADE} = 0
                OR CAST(c.{dcst.REQUESTS_500} + c.{dcst.REQUESTS_429} AS FLOAT) / c.{dcst.TOTAL_REQUESTS_MADE} <= error_rate_threshold
=======

        # If not enough rows are returned, run another query to get more contenders
        if not rows or len(rows) < top_x:
            additional_rows = await connection.fetch(
                f"""
                SELECT
                    c.{dcst.CONTENDER_ID}, c.{dcst.NODE_HOTKEY}, c.{dcst.NODE_ID}, c.{dcst.TASK},
                    c.{dcst.RAW_CAPACITY}, c.{dcst.CAPACITY_TO_SCORE}, c.{dcst.CONSUMED_CAPACITY},
                    c.{dcst.TOTAL_REQUESTS_MADE}, c.{dcst.REQUESTS_429}, c.{dcst.REQUESTS_500},
                    c.{dcst.CAPACITY}, c.{dcst.PERIOD_SCORE}, c.{dcst.NETUID}
                FROM {dcst.CONTENDERS_TABLE} c
                JOIN {dcst.NODES_TABLE} n ON c.{dcst.NODE_ID} = n.{dcst.NODE_ID} AND c.{dcst.NETUID} = n.{dcst.NETUID}
                WHERE c.{dcst.TASK} = $1
                AND c.{dcst.CAPACITY} > 0
                AND n.{dcst.SYMMETRIC_KEY_UUID} IS NOT NULL
                ORDER BY c.{dcst.TOTAL_REQUESTS_MADE} ASC
                LIMIT $2
                OFFSET $3
                """,
                task,
                top_x - len(rows) if rows else top_x,
                len(rows) if rows else 0,
            )
            rows = rows + additional_rows if rows else additional_rows

    return [Contender(**row) for row in rows]


async def get_contenders_for_organic_task(psql_db: PSQLDB, task: str, top_x: int = 5) -> list[Contender]:
    async with await psql_db.connection() as connection:
        rows = await connection.fetch(
            f"""
            WITH ranked_contenders AS (
                SELECT DISTINCT ON (c.{dcst.NODE_HOTKEY}, c.{dcst.TASK})
                    c.{dcst.CONTENDER_ID}, c.{dcst.NODE_HOTKEY}, c.{dcst.NODE_ID}, c.{dcst.TASK},
                    c.{dcst.RAW_CAPACITY}, c.{dcst.CAPACITY_TO_SCORE}, c.{dcst.CONSUMED_CAPACITY},
                    c.{dcst.TOTAL_REQUESTS_MADE}, c.{dcst.REQUESTS_429}, c.{dcst.REQUESTS_500},
                    c.{dcst.CAPACITY}, c.{dcst.PERIOD_SCORE}, c.{dcst.NETUID}
                FROM {dcst.CONTENDERS_TABLE} c
                JOIN {dcst.NODES_TABLE} n ON c.{dcst.NODE_ID} = n.{dcst.NODE_ID} AND c.{dcst.NETUID} = n.{dcst.NETUID}
                JOIN {dcst.CONTENDERS_WEIGHTS_STATS_TABLE} s ON c.{dcst.NODE_HOTKEY} = s.{dcst.NODE_HOTKEY}
                    AND c.{dcst.TASK} = s.{dcst.TASK}
                WHERE c.{dcst.TASK} = $1
                AND c.{dcst.CONSUMED_CAPACITY} < c.{dcst.CAPACITY}
                AND n.{dcst.SYMMETRIC_KEY_UUID} IS NOT NULL
                ORDER BY c.{dcst.NODE_HOTKEY}, c.{dcst.TASK}, s.{dcst.COLUMN_NORMALISED_NET_SCORE} DESC, s.{dcst.CREATED_AT} DESC
>>>>>>> 7daced27
            )
            ORDER BY c.{dcst.NODE_HOTKEY}, c.{dcst.TASK}, s.{dcst.COLUMN_NORMALISED_NET_SCORE} DESC, s.{dcst.CREATED_AT} DESC
        )
<<<<<<< HEAD
        SELECT *
        FROM ranked_contenders
        """,
        task,
    )
=======
    logger.debug(f"Number of valid contenders for task {task} for organic query : {len(rows)}")

    contenders = [Contender(**row) for row in rows]

    if contenders:
        if len(contenders) > top_x:
            top_x_percent = contenders[:max(1, int(gcst.ORGANIC_SELECT_CONTENDER_LOW_POURC * len(contenders)))]  # top 75%
            best_top_x_percent = top_x_percent[:max(1, int(gcst.ORGANIC_TOP_POURC * len(top_x_percent)))]  # top 25% within the top 75%
            remaining_top_x_percent = top_x_percent[len(best_top_x_percent):]

            best_top_x_weights = [gcst.ORGANIC_TOP_POURC_FACTOR / (len(top_x_percent) + 1) for _ in range(len(best_top_x_percent))]  # higher weight for top 25%
            remaining_top_x_weights = [1 / (len(top_x_percent) + 1) for _ in range(len(remaining_top_x_percent))]

            combined_contenders = best_top_x_percent + remaining_top_x_percent
            combined_weights = best_top_x_weights + remaining_top_x_weights

            selected_contenders = random.choices(combined_contenders, weights=combined_weights, k=min(top_x, len(combined_contenders)))
            logger.debug(f"Selected contenders for task {task} : {selected_contenders}")
            return selected_contenders
        else:
            logger.debug(f"Number of contenders ({len(contenders)}) < top_x ({top_x}). Returning all contenders")
            return contenders
    else:
        logger.debug(f"Contenders selection for organic queries with task {task} yielded nothing (probably statistiques table is empty), falling back to synthetic queries logic.")
        return await get_contenders_for_synthetic_task(psql_db, task, top_x)

>>>>>>> 7daced27

    contenders = [Contender(**{k: v for k, v in row.items() if k != dcst.COLUMN_NORMALISED_NET_SCORE}) for row in rows]
    scores = {c.node_id: row[dcst.COLUMN_NORMALISED_NET_SCORE] for c, row in zip(contenders, rows)}

    if len(contenders) <= top_x:
        return await get_contenders_for_synthetic_task(connection, task, top_x)

    # load factor
    load_factors = {c.node_id: (c.consumed_capacity / c.capacity if c.capacity > 0 else 0) for c in contenders}

    # calculate a ranking based on scores & load factors
    max_score = max(scores.values(), default=0)
    rankings = {
        c.node_id: (
            # high net_score dominates when capacity available
            scores[c.node_id] / max_score
            if load_factors[c.node_id] < 0.7
            # transition zone - mix of score and capacity
            else (scores[c.node_id] / max_score * 0.3 + (1 - load_factors[c.node_id]) * 0.7)
            if load_factors[c.node_id] < 0.9
            # almost full - capacity becomes primary concern
            else (1 - load_factors[c.node_id])
        )
        for c in contenders
    }

    cutoff = max(1, int(0.9 * len(contenders)))
    eligible_contenders = sorted(contenders, key=lambda c: rankings[c.node_id], reverse=True)[:cutoff]
    # penalizing for high load
    request_penalties = {c.node_id: math.exp(-0.1 * c.total_requests_made) for c in eligible_contenders}

    weights = [rankings[c.node_id] * request_penalties[c.node_id] for c in eligible_contenders]
    weight_sum = sum(weights)
    normalized_weights = (
        [w / weight_sum for w in weights] if weight_sum > 0 else [1.0 / len(eligible_contenders)] * len(eligible_contenders)
    )

<<<<<<< HEAD
    seen = set()
    selected = []
    for c in random.choices(eligible_contenders, weights=normalized_weights, k=top_x * 2):
        if c.node_hotkey not in seen and len(selected) < top_x:
            seen.add(c.node_hotkey)
            selected.append(c)
            if len(selected) == top_x:
                break
    # in case we need more
    if len(selected) < top_x:
        remaining = [c for c in eligible_contenders if c.node_hotkey not in seen]
        while remaining and len(selected) < top_x:
            c = random.choice(remaining)
            selected.append(c)
            remaining = [r for r in remaining if r.node_hotkey != c.node_hotkey]

    return selected


async def get_contenders_for_task(
    connection: Connection, task: str, top_x: int = 5, query_type: str = gcst.SYNTHETIC
) -> list[Contender]:
=======
async def get_contenders_for_task(psql_db: PSQLDB, task: str, top_x: int = 5,
                                  query_type: str = gcst.SYNTHETIC) -> list[Contender]:
>>>>>>> 7daced27
    if query_type == gcst.SYNTHETIC:
        return await get_contenders_for_synthetic_task(connection, task, top_x)
    elif query_type == gcst.ORGANIC:
<<<<<<< HEAD
        return await get_contenders_for_organic_task(connection, task, top_x)
=======
        #return await get_contenders_for_organic_task(psql_db, task, top_x)
        return await get_contenders_for_synthetic_task(psql_db, task, top_x)
>>>>>>> 7daced27
    else:
        raise ValueError(f"No contender selection strategy have been implemented for query type : {query_type}")


async def update_contender_capacities(psql_db: PSQLDB, contender: Contender, capacitity_consumed: float) -> None:
    async with await psql_db.connection() as connection:
        await connection.execute(
            f"""
            UPDATE {dcst.CONTENDERS_TABLE}
            SET {dcst.CONSUMED_CAPACITY} = {dcst.CONSUMED_CAPACITY} + $1
            WHERE {dcst.CONTENDER_ID} = $2
            """,
            capacitity_consumed,
            contender.id,
        )


async def update_total_requests_made(psql_db: PSQLDB, contender: Contender) -> None:
    async with await psql_db.connection() as connection:
        await connection.execute(
            f"""
            UPDATE {dcst.CONTENDERS_TABLE}
            SET {dcst.TOTAL_REQUESTS_MADE} = {dcst.TOTAL_REQUESTS_MADE} + 1
            WHERE {dcst.CONTENDER_ID} = $1
            """,
            contender.id,
        )


async def update_contender_429_count(psql_db: PSQLDB, contender: Contender) -> None:
    async with await psql_db.connection() as connection:
        await connection.execute(
            f"""
            UPDATE {dcst.CONTENDERS_TABLE}
            SET {dcst.REQUESTS_429} = {dcst.REQUESTS_429} + 1
            WHERE {dcst.CONTENDER_ID} = $1
            """,
            contender.id,
        )


async def update_contender_500_count(psql_db: PSQLDB, contender: Contender) -> None:
    async with await psql_db.connection() as connection:
        await connection.execute(
            f"""
            UPDATE {dcst.CONTENDERS_TABLE}
            SET {dcst.REQUESTS_500} = {dcst.REQUESTS_500} + 1
            WHERE {dcst.CONTENDER_ID} = $1
            """,
            contender.id,
        )


async def fetch_contender(connection: Connection, contender_id: str) -> Contender | None:
    row = await connection.fetchrow(
        f"""
        SELECT
            {dcst.CONTENDER_ID}, {dcst.NODE_HOTKEY}, {dcst.NODE_ID},{dcst.TASK},
            {dcst.CAPACITY}, {dcst.RAW_CAPACITY}, {dcst.CAPACITY_TO_SCORE},
             {dcst.CONSUMED_CAPACITY}, {dcst.TOTAL_REQUESTS_MADE}, {dcst.REQUESTS_429}, {dcst.REQUESTS_500},
            {dcst.PERIOD_SCORE}
        FROM {dcst.CONTENDERS_TABLE}
        WHERE {dcst.CONTENDER_ID} = $1
        """,
        contender_id,
    )
    if not row:
        return None
    return Contender(**row)


async def fetch_all_contenders(connection: Connection, netuid: int | None = None) -> list[Contender]:
    base_query = f"""
        SELECT
            {dcst.CONTENDER_ID}, {dcst.NODE_HOTKEY}, {dcst.NODE_ID}, {dcst.NETUID}, {dcst.TASK},
            {dcst.RAW_CAPACITY}, {dcst.CAPACITY_TO_SCORE}, {dcst.CONSUMED_CAPACITY},
            {dcst.TOTAL_REQUESTS_MADE}, {dcst.REQUESTS_429}, {dcst.REQUESTS_500},
            {dcst.CAPACITY}, {dcst.PERIOD_SCORE}
        FROM {dcst.CONTENDERS_TABLE}
        """
    if netuid is None:
        rows = await connection.fetch(base_query)
    else:
        rows = await connection.fetch(base_query + f" WHERE {dcst.NETUID} = $1", netuid)
    return [Contender(**row) for row in rows]


async def fetch_hotkey_scores_for_task(connection: Connection, task: str, node_hotkey: str) -> list[PeriodScore]:
    rows = await connection.fetch(
        f"""
        SELECT
            {dcst.NODE_HOTKEY} as hotkey,
            {dcst.TASK},
            {dcst.PERIOD_SCORE},
            {dcst.CONSUMED_CAPACITY},
            {dcst.CREATED_AT}
        FROM {dcst.CONTENDERS_HISTORY_TABLE}
        WHERE {dcst.TASK} = $1
        AND {dcst.NODE_HOTKEY} = $2
        ORDER BY {dcst.CREATED_AT} DESC
        """,
        task,
        node_hotkey,
    )
    return [PeriodScore(**row) for row in rows]


async def update_contenders_period_scores(connection: Connection, netuid: int) -> None:
    rows = await connection.fetch(
        f"""
        SELECT
            {dcst.CONTENDER_ID},
            {dcst.TOTAL_REQUESTS_MADE},
            {dcst.CAPACITY},
            {dcst.CONSUMED_CAPACITY},
            {dcst.REQUESTS_429},
            {dcst.REQUESTS_500}
        FROM {dcst.CONTENDERS_TABLE}
        WHERE {dcst.NETUID} = $1
    """,
        netuid,
    )

    updates = []
    for row in rows:
        score = calculate_period_score(
            float(row[dcst.TOTAL_REQUESTS_MADE]),
            float(row[dcst.CAPACITY]),
            float(row[dcst.CONSUMED_CAPACITY]),
            float(row[dcst.REQUESTS_429]),
            float(row[dcst.REQUESTS_500]),
        )
        if score is not None:
            updates.append((score, row[dcst.CONTENDER_ID]))

    logger.info(f"Updating {len(updates)} contenders with new period scores")

    await connection.executemany(
        f"""
        UPDATE {dcst.CONTENDERS_TABLE}
        SET {dcst.PERIOD_SCORE} = $1,
            {dcst.UPDATED_AT} = NOW() AT TIME ZONE 'UTC'
        WHERE {dcst.CONTENDER_ID} = $2
    """,
        updates,
    )
    logger.info(f"Updated {len(updates)} contenders with new period scores")


async def get_and_decrement_synthetic_request_count(connection: Connection, contender_id: str) -> int | None:
    """
    Asynchronously retrieves and decrements the synthetic request count for a given contender, setting it to 0 if
    it the consumed capacity is greater than the announced capacity.
    """

    result = await connection.fetchrow(
        f"""
        UPDATE {dcst.CONTENDERS_TABLE}
        SET {dcst.SYNTHETIC_REQUESTS_STILL_TO_MAKE} =
            CASE
                WHEN {dcst.CONSUMED_CAPACITY} > {dcst.CAPACITY} THEN 0
                ELSE GREATEST({dcst.SYNTHETIC_REQUESTS_STILL_TO_MAKE} - 1, 0)
            END
        WHERE {dcst.CONTENDER_ID} = $1
        RETURNING {dcst.SYNTHETIC_REQUESTS_STILL_TO_MAKE}
        """,
        contender_id,
    )

    if result:
        return result[dcst.SYNTHETIC_REQUESTS_STILL_TO_MAKE]
    else:
        return None<|MERGE_RESOLUTION|>--- conflicted
+++ resolved
@@ -132,7 +132,6 @@
     if not rows or len(rows) < top_x:
         additional_rows = await connection.fetch(
             f"""
-<<<<<<< HEAD
             SELECT
                 c.{dcst.CONTENDER_ID}, c.{dcst.NODE_HOTKEY}, c.{dcst.NODE_ID}, c.{dcst.TASK},
                 c.{dcst.RAW_CAPACITY}, c.{dcst.CAPACITY_TO_SCORE}, c.{dcst.CONSUMED_CAPACITY},
@@ -146,36 +145,15 @@
             ORDER BY c.{dcst.TOTAL_REQUESTS_MADE} ASC
             LIMIT $2
             OFFSET $3
-=======
-            WITH ranked_contenders AS (
-                SELECT
-                    c.{dcst.CONTENDER_ID}, c.{dcst.NODE_HOTKEY}, c.{dcst.NODE_ID}, c.{dcst.TASK},
-                    c.{dcst.RAW_CAPACITY}, c.{dcst.CAPACITY_TO_SCORE}, c.{dcst.CONSUMED_CAPACITY},
-                    c.{dcst.TOTAL_REQUESTS_MADE}, c.{dcst.REQUESTS_429}, c.{dcst.REQUESTS_500},
-                    c.{dcst.CAPACITY}, c.{dcst.PERIOD_SCORE}, c.{dcst.NETUID},
-                    ROW_NUMBER() OVER (
-                        ORDER BY c.{dcst.TOTAL_REQUESTS_MADE} ASC
-                    ) AS rank
-                FROM {dcst.CONTENDERS_TABLE} c
-                JOIN {dcst.NODES_TABLE} n ON c.{dcst.NODE_ID} = n.{dcst.NODE_ID} AND c.{dcst.NETUID} = n.{dcst.NETUID}
-                WHERE c.{dcst.TASK} = $1
-                AND  c.{dcst.CONSUMED_CAPACITY} < c.{dcst.CAPACITY}
-                AND n.{dcst.SYMMETRIC_KEY_UUID} IS NOT NULL
-            )
-            SELECT *
-            FROM ranked_contenders
-            WHERE rank <= $2
-            ORDER BY rank
->>>>>>> 7daced27
             """,
             task,
             top_x - len(rows) if rows else top_x,
             len(rows) if rows else 0,
         )
-<<<<<<< HEAD
         rows = rows + additional_rows if rows else additional_rows
 
     return [Contender(**row) for row in rows]
+
 
 
 import math
@@ -213,91 +191,14 @@
             AND (
                 c.{dcst.TOTAL_REQUESTS_MADE} = 0
                 OR CAST(c.{dcst.REQUESTS_500} + c.{dcst.REQUESTS_429} AS FLOAT) / c.{dcst.TOTAL_REQUESTS_MADE} <= error_rate_threshold
-=======
-
-        # If not enough rows are returned, run another query to get more contenders
-        if not rows or len(rows) < top_x:
-            additional_rows = await connection.fetch(
-                f"""
-                SELECT
-                    c.{dcst.CONTENDER_ID}, c.{dcst.NODE_HOTKEY}, c.{dcst.NODE_ID}, c.{dcst.TASK},
-                    c.{dcst.RAW_CAPACITY}, c.{dcst.CAPACITY_TO_SCORE}, c.{dcst.CONSUMED_CAPACITY},
-                    c.{dcst.TOTAL_REQUESTS_MADE}, c.{dcst.REQUESTS_429}, c.{dcst.REQUESTS_500},
-                    c.{dcst.CAPACITY}, c.{dcst.PERIOD_SCORE}, c.{dcst.NETUID}
-                FROM {dcst.CONTENDERS_TABLE} c
-                JOIN {dcst.NODES_TABLE} n ON c.{dcst.NODE_ID} = n.{dcst.NODE_ID} AND c.{dcst.NETUID} = n.{dcst.NETUID}
-                WHERE c.{dcst.TASK} = $1
-                AND c.{dcst.CAPACITY} > 0
-                AND n.{dcst.SYMMETRIC_KEY_UUID} IS NOT NULL
-                ORDER BY c.{dcst.TOTAL_REQUESTS_MADE} ASC
-                LIMIT $2
-                OFFSET $3
-                """,
-                task,
-                top_x - len(rows) if rows else top_x,
-                len(rows) if rows else 0,
-            )
-            rows = rows + additional_rows if rows else additional_rows
-
-    return [Contender(**row) for row in rows]
-
-
-async def get_contenders_for_organic_task(psql_db: PSQLDB, task: str, top_x: int = 5) -> list[Contender]:
-    async with await psql_db.connection() as connection:
-        rows = await connection.fetch(
-            f"""
-            WITH ranked_contenders AS (
-                SELECT DISTINCT ON (c.{dcst.NODE_HOTKEY}, c.{dcst.TASK})
-                    c.{dcst.CONTENDER_ID}, c.{dcst.NODE_HOTKEY}, c.{dcst.NODE_ID}, c.{dcst.TASK},
-                    c.{dcst.RAW_CAPACITY}, c.{dcst.CAPACITY_TO_SCORE}, c.{dcst.CONSUMED_CAPACITY},
-                    c.{dcst.TOTAL_REQUESTS_MADE}, c.{dcst.REQUESTS_429}, c.{dcst.REQUESTS_500},
-                    c.{dcst.CAPACITY}, c.{dcst.PERIOD_SCORE}, c.{dcst.NETUID}
-                FROM {dcst.CONTENDERS_TABLE} c
-                JOIN {dcst.NODES_TABLE} n ON c.{dcst.NODE_ID} = n.{dcst.NODE_ID} AND c.{dcst.NETUID} = n.{dcst.NETUID}
-                JOIN {dcst.CONTENDERS_WEIGHTS_STATS_TABLE} s ON c.{dcst.NODE_HOTKEY} = s.{dcst.NODE_HOTKEY}
-                    AND c.{dcst.TASK} = s.{dcst.TASK}
-                WHERE c.{dcst.TASK} = $1
-                AND c.{dcst.CONSUMED_CAPACITY} < c.{dcst.CAPACITY}
-                AND n.{dcst.SYMMETRIC_KEY_UUID} IS NOT NULL
-                ORDER BY c.{dcst.NODE_HOTKEY}, c.{dcst.TASK}, s.{dcst.COLUMN_NORMALISED_NET_SCORE} DESC, s.{dcst.CREATED_AT} DESC
->>>>>>> 7daced27
             )
             ORDER BY c.{dcst.NODE_HOTKEY}, c.{dcst.TASK}, s.{dcst.COLUMN_NORMALISED_NET_SCORE} DESC, s.{dcst.CREATED_AT} DESC
         )
-<<<<<<< HEAD
         SELECT *
         FROM ranked_contenders
         """,
         task,
     )
-=======
-    logger.debug(f"Number of valid contenders for task {task} for organic query : {len(rows)}")
-
-    contenders = [Contender(**row) for row in rows]
-
-    if contenders:
-        if len(contenders) > top_x:
-            top_x_percent = contenders[:max(1, int(gcst.ORGANIC_SELECT_CONTENDER_LOW_POURC * len(contenders)))]  # top 75%
-            best_top_x_percent = top_x_percent[:max(1, int(gcst.ORGANIC_TOP_POURC * len(top_x_percent)))]  # top 25% within the top 75%
-            remaining_top_x_percent = top_x_percent[len(best_top_x_percent):]
-
-            best_top_x_weights = [gcst.ORGANIC_TOP_POURC_FACTOR / (len(top_x_percent) + 1) for _ in range(len(best_top_x_percent))]  # higher weight for top 25%
-            remaining_top_x_weights = [1 / (len(top_x_percent) + 1) for _ in range(len(remaining_top_x_percent))]
-
-            combined_contenders = best_top_x_percent + remaining_top_x_percent
-            combined_weights = best_top_x_weights + remaining_top_x_weights
-
-            selected_contenders = random.choices(combined_contenders, weights=combined_weights, k=min(top_x, len(combined_contenders)))
-            logger.debug(f"Selected contenders for task {task} : {selected_contenders}")
-            return selected_contenders
-        else:
-            logger.debug(f"Number of contenders ({len(contenders)}) < top_x ({top_x}). Returning all contenders")
-            return contenders
-    else:
-        logger.debug(f"Contenders selection for organic queries with task {task} yielded nothing (probably statistiques table is empty), falling back to synthetic queries logic.")
-        return await get_contenders_for_synthetic_task(psql_db, task, top_x)
-
->>>>>>> 7daced27
 
     contenders = [Contender(**{k: v for k, v in row.items() if k != dcst.COLUMN_NORMALISED_NET_SCORE}) for row in rows]
     scores = {c.node_id: row[dcst.COLUMN_NORMALISED_NET_SCORE] for c, row in zip(contenders, rows)}
@@ -335,7 +236,6 @@
         [w / weight_sum for w in weights] if weight_sum > 0 else [1.0 / len(eligible_contenders)] * len(eligible_contenders)
     )
 
-<<<<<<< HEAD
     seen = set()
     selected = []
     for c in random.choices(eligible_contenders, weights=normalized_weights, k=top_x * 2):
@@ -358,21 +258,13 @@
 async def get_contenders_for_task(
     connection: Connection, task: str, top_x: int = 5, query_type: str = gcst.SYNTHETIC
 ) -> list[Contender]:
-=======
-async def get_contenders_for_task(psql_db: PSQLDB, task: str, top_x: int = 5,
-                                  query_type: str = gcst.SYNTHETIC) -> list[Contender]:
->>>>>>> 7daced27
     if query_type == gcst.SYNTHETIC:
         return await get_contenders_for_synthetic_task(connection, task, top_x)
     elif query_type == gcst.ORGANIC:
-<<<<<<< HEAD
         return await get_contenders_for_organic_task(connection, task, top_x)
-=======
-        #return await get_contenders_for_organic_task(psql_db, task, top_x)
-        return await get_contenders_for_synthetic_task(psql_db, task, top_x)
->>>>>>> 7daced27
     else:
         raise ValueError(f"No contender selection strategy have been implemented for query type : {query_type}")
+
 
 
 async def update_contender_capacities(psql_db: PSQLDB, contender: Contender, capacitity_consumed: float) -> None:
@@ -428,10 +320,13 @@
     row = await connection.fetchrow(
         f"""
         SELECT
+        SELECT
             {dcst.CONTENDER_ID}, {dcst.NODE_HOTKEY}, {dcst.NODE_ID},{dcst.TASK},
             {dcst.CAPACITY}, {dcst.RAW_CAPACITY}, {dcst.CAPACITY_TO_SCORE},
              {dcst.CONSUMED_CAPACITY}, {dcst.TOTAL_REQUESTS_MADE}, {dcst.REQUESTS_429}, {dcst.REQUESTS_500},
+             {dcst.CONSUMED_CAPACITY}, {dcst.TOTAL_REQUESTS_MADE}, {dcst.REQUESTS_429}, {dcst.REQUESTS_500},
             {dcst.PERIOD_SCORE}
+        FROM {dcst.CONTENDERS_TABLE}
         FROM {dcst.CONTENDERS_TABLE}
         WHERE {dcst.CONTENDER_ID} = $1
         """,
@@ -444,6 +339,10 @@
 
 async def fetch_all_contenders(connection: Connection, netuid: int | None = None) -> list[Contender]:
     base_query = f"""
+        SELECT
+            {dcst.CONTENDER_ID}, {dcst.NODE_HOTKEY}, {dcst.NODE_ID}, {dcst.NETUID}, {dcst.TASK},
+            {dcst.RAW_CAPACITY}, {dcst.CAPACITY_TO_SCORE}, {dcst.CONSUMED_CAPACITY},
+            {dcst.TOTAL_REQUESTS_MADE}, {dcst.REQUESTS_429}, {dcst.REQUESTS_500},
         SELECT
             {dcst.CONTENDER_ID}, {dcst.NODE_HOTKEY}, {dcst.NODE_ID}, {dcst.NETUID}, {dcst.TASK},
             {dcst.RAW_CAPACITY}, {dcst.CAPACITY_TO_SCORE}, {dcst.CONSUMED_CAPACITY},
@@ -482,6 +381,7 @@
     rows = await connection.fetch(
         f"""
         SELECT
+        SELECT
             {dcst.CONTENDER_ID},
             {dcst.TOTAL_REQUESTS_MADE},
             {dcst.CAPACITY},
@@ -531,6 +431,8 @@
         UPDATE {dcst.CONTENDERS_TABLE}
         SET {dcst.SYNTHETIC_REQUESTS_STILL_TO_MAKE} =
             CASE
+        SET {dcst.SYNTHETIC_REQUESTS_STILL_TO_MAKE} =
+            CASE
                 WHEN {dcst.CONSUMED_CAPACITY} > {dcst.CAPACITY} THEN 0
                 ELSE GREATEST({dcst.SYNTHETIC_REQUESTS_STILL_TO_MAKE} - 1, 0)
             END
