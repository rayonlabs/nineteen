from fiber.logging_utils import get_logger

from asyncpg import Connection
import random

from validator.db.src.database import PSQLDB
from validator.models import Contender, PeriodScore, calculate_period_score
from validator.utils.database import database_constants as dcst
from validator.utils.generic import generic_constants as gcst
from validator.utils.database import database_constants as dcst

logger = get_logger(__name__)


async def insert_contenders(connection: Connection, contenders: list[Contender], validator_hotkey: str) -> None:
    logger.debug(f"Inserting {len(contenders)} contender records")

    await connection.executemany(
        f"""
        INSERT INTO {dcst.CONTENDERS_TABLE} (
            {dcst.CONTENDER_ID},
            {dcst.NODE_HOTKEY},
            {dcst.NODE_ID},
            {dcst.NETUID},
            {dcst.TASK},
            {dcst.VALIDATOR_HOTKEY},
            {dcst.CAPACITY},
            {dcst.RAW_CAPACITY},
            {dcst.CAPACITY_TO_SCORE},
            {dcst.CONSUMED_CAPACITY},
            {dcst.TOTAL_REQUESTS_MADE},
            {dcst.REQUESTS_429},
            {dcst.REQUESTS_500},
            {dcst.CREATED_AT},
            {dcst.UPDATED_AT}
        )
        VALUES ($1, $2, $3, $4, $5, $6, $7, $8, $9, $10, $11, $12, $13, NOW(), NOW())
        """,
        [
            (
                contender.id,
                contender.node_hotkey,
                contender.node_id,
                contender.netuid,
                contender.task,
                validator_hotkey,
                contender.capacity,
                contender.raw_capacity,
                contender.capacity_to_score,
                contender.consumed_capacity,
                contender.total_requests_made,
                contender.requests_429,
                contender.requests_500,
            )
            for contender in contenders
        ],
    )


async def migrate_contenders_to_contender_history(connection: Connection) -> None:
    await connection.execute(
        f"""
        INSERT INTO {dcst.CONTENDERS_HISTORY_TABLE} (
            {dcst.CONTENDER_ID},
            {dcst.NODE_HOTKEY},
            {dcst.NODE_ID},
            {dcst.NETUID},
            {dcst.TASK},
            {dcst.VALIDATOR_HOTKEY},
            {dcst.CAPACITY},
            {dcst.RAW_CAPACITY},
            {dcst.CAPACITY_TO_SCORE},
            {dcst.CONSUMED_CAPACITY},
            {dcst.TOTAL_REQUESTS_MADE},
            {dcst.REQUESTS_429},
            {dcst.REQUESTS_500},
            {dcst.PERIOD_SCORE},
            {dcst.CREATED_AT},
            {dcst.UPDATED_AT}
        )
        SELECT
            {dcst.CONTENDER_ID},
            {dcst.NODE_HOTKEY},
            {dcst.NODE_ID},
            {dcst.NETUID},
            {dcst.TASK},
            {dcst.VALIDATOR_HOTKEY},
            {dcst.CAPACITY},
            {dcst.RAW_CAPACITY},
            {dcst.CAPACITY_TO_SCORE},
            {dcst.CONSUMED_CAPACITY},
            {dcst.TOTAL_REQUESTS_MADE},
            {dcst.REQUESTS_429},
            {dcst.REQUESTS_500},
            {dcst.PERIOD_SCORE},
            {dcst.CREATED_AT},
            {dcst.UPDATED_AT}
        FROM {dcst.CONTENDERS_TABLE}
        """
    )

    await connection.execute(f"DELETE FROM {dcst.CONTENDERS_TABLE}")


async def get_contenders_for_synthetic_task(connection: Connection, task: str, top_x: int = 5 )-> list[Contender]:
    rows = await connection.fetch(
        f"""
        WITH ranked_contenders AS (
            SELECT 
                c.{dcst.CONTENDER_ID}, c.{dcst.NODE_HOTKEY}, c.{dcst.NODE_ID}, c.{dcst.TASK},
                c.{dcst.RAW_CAPACITY}, c.{dcst.CAPACITY_TO_SCORE}, c.{dcst.CONSUMED_CAPACITY},
                c.{dcst.TOTAL_REQUESTS_MADE}, c.{dcst.REQUESTS_429}, c.{dcst.REQUESTS_500}, 
                c.{dcst.CAPACITY}, c.{dcst.PERIOD_SCORE}, c.{dcst.NETUID},
                ROW_NUMBER() OVER (
                    ORDER BY c.{dcst.TOTAL_REQUESTS_MADE} ASC
                ) AS rank
            FROM {dcst.CONTENDERS_TABLE} c
            JOIN {dcst.NODES_TABLE} n ON c.{dcst.NODE_ID} = n.{dcst.NODE_ID} AND c.{dcst.NETUID} = n.{dcst.NETUID}
            WHERE c.{dcst.TASK} = $1 
            AND c.{dcst.CAPACITY} > 0 
            AND n.{dcst.SYMMETRIC_KEY_UUID} IS NOT NULL
        )
        SELECT *
        FROM ranked_contenders
        WHERE rank <= $2
        ORDER BY rank
        """,
        task,
        top_x,
    )

    # If not enough rows are returned, run another query to get more contenders
    if not rows or len(rows) < top_x:
        additional_rows = await connection.fetch(
            f"""
<<<<<<< HEAD
            SELECT 
                c.{dcst.CONTENDER_ID}, c.{dcst.NODE_HOTKEY}, c.{dcst.NODE_ID}, c.{dcst.TASK},
                c.{dcst.RAW_CAPACITY}, c.{dcst.CAPACITY_TO_SCORE}, c.{dcst.CONSUMED_CAPACITY},
                c.{dcst.TOTAL_REQUESTS_MADE}, c.{dcst.REQUESTS_429}, c.{dcst.REQUESTS_500}, 
                c.{dcst.CAPACITY}, c.{dcst.PERIOD_SCORE}, c.{dcst.NETUID}
            FROM {dcst.CONTENDERS_TABLE} c
            JOIN {dcst.NODES_TABLE} n ON c.{dcst.NODE_ID} = n.{dcst.NODE_ID} AND c.{dcst.NETUID} = n.{dcst.NETUID}
            WHERE c.{dcst.TASK} = $1 
            AND c.{dcst.CAPACITY} > 0 
            AND n.{dcst.SYMMETRIC_KEY_UUID} IS NOT NULL
            ORDER BY c.{dcst.TOTAL_REQUESTS_MADE} ASC
            LIMIT $2
            OFFSET $3
=======
            WITH ranked_contenders AS (
                SELECT 
                    c.{dcst.CONTENDER_ID}, c.{dcst.NODE_HOTKEY}, c.{dcst.NODE_ID}, c.{dcst.TASK},
                    c.{dcst.RAW_CAPACITY}, c.{dcst.CAPACITY_TO_SCORE}, c.{dcst.CONSUMED_CAPACITY},
                    c.{dcst.TOTAL_REQUESTS_MADE}, c.{dcst.REQUESTS_429}, c.{dcst.REQUESTS_500}, 
                    c.{dcst.CAPACITY}, c.{dcst.PERIOD_SCORE}, c.{dcst.NETUID},
                    ROW_NUMBER() OVER (
                        ORDER BY c.{dcst.TOTAL_REQUESTS_MADE} ASC
                    ) AS rank
                FROM {dcst.CONTENDERS_TABLE} c
                JOIN {dcst.NODES_TABLE} n ON c.{dcst.NODE_ID} = n.{dcst.NODE_ID} AND c.{dcst.NETUID} = n.{dcst.NETUID}
                WHERE c.{dcst.TASK} = $1 
                AND  c.{dcst.CONSUMED_CAPACITY} < c.{dcst.CAPACITY}
                AND n.{dcst.SYMMETRIC_KEY_UUID} IS NOT NULL
            )
            SELECT *
            FROM ranked_contenders
            WHERE rank <= $2
            ORDER BY rank
>>>>>>> 98f28a76
            """,
            task,
            top_x - len(rows) if rows else top_x,
            len(rows) if rows else 0,
        )
        rows = rows + additional_rows if rows else additional_rows

    return [Contender(**row) for row in rows]
    
import math
async def get_contenders_for_organic_task(connection: Connection, task: str, top_x: int = 5) -> list[Contender]:
    rows = await connection.fetch(
        f"""
        WITH error_stats AS (
            SELECT 
                percentile_cont(0.9) WITHIN GROUP (
                    ORDER BY 
                        CASE 
                            WHEN {dcst.TOTAL_REQUESTS_MADE} = 0 THEN NULL 
                            ELSE CAST({dcst.REQUESTS_500} + {dcst.REQUESTS_429} AS FLOAT) / {dcst.TOTAL_REQUESTS_MADE}
                        END
                ) as error_rate_threshold
            FROM {dcst.CONTENDERS_TABLE}
            WHERE {dcst.TOTAL_REQUESTS_MADE} > 0
        ),
        ranked_contenders AS (
            SELECT DISTINCT ON (c.{dcst.NODE_HOTKEY}, c.{dcst.TASK})
                c.{dcst.CONTENDER_ID}, c.{dcst.NODE_HOTKEY}, c.{dcst.NODE_ID}, c.{dcst.TASK},
                c.{dcst.RAW_CAPACITY}, c.{dcst.CAPACITY_TO_SCORE}, c.{dcst.CONSUMED_CAPACITY},
                c.{dcst.TOTAL_REQUESTS_MADE}, c.{dcst.REQUESTS_429}, c.{dcst.REQUESTS_500}, 
                c.{dcst.CAPACITY}, c.{dcst.PERIOD_SCORE}, c.{dcst.NETUID}, s.{dcst.COLUMN_NORMALISED_NET_SCORE}
            FROM {dcst.CONTENDERS_TABLE} c
            JOIN {dcst.NODES_TABLE} n ON c.{dcst.NODE_ID} = n.{dcst.NODE_ID} AND c.{dcst.NETUID} = n.{dcst.NETUID}
            JOIN {dcst.CONTENDERS_WEIGHTS_STATS_TABLE} s ON c.{dcst.NODE_HOTKEY} = s.{dcst.NODE_HOTKEY} 
                AND c.{dcst.TASK} = s.{dcst.TASK}
            CROSS JOIN error_stats
            WHERE c.{dcst.TASK} = $1 
            AND c.{dcst.CAPACITY} > c.{dcst.CONSUMED_CAPACITY} 
            AND n.{dcst.SYMMETRIC_KEY_UUID} IS NOT NULL
            AND (
                c.{dcst.TOTAL_REQUESTS_MADE} = 0 
                OR CAST(c.{dcst.REQUESTS_500} + c.{dcst.REQUESTS_429} AS FLOAT) / c.{dcst.TOTAL_REQUESTS_MADE} <= error_rate_threshold
            )
            ORDER BY c.{dcst.NODE_HOTKEY}, c.{dcst.TASK}, s.{dcst.COLUMN_NORMALISED_NET_SCORE} DESC, s.{dcst.CREATED_AT} DESC
        )
        SELECT *
        FROM ranked_contenders
        """,
        task,
    )

    contenders = [Contender(**{k:v for k,v in row.items() if k != dcst.COLUMN_NORMALISED_NET_SCORE}) for row in rows]
    scores = {c.node_id: row[dcst.COLUMN_NORMALISED_NET_SCORE] for c, row in zip(contenders, rows)}
    
    if len(contenders) <= top_x:
        return await get_contenders_for_synthetic_task(connection, task, top_x)

<<<<<<< HEAD
    # load factor
    load_factors = {c.node_id: (c.consumed_capacity / c.capacity if c.capacity > 0 else 0) for c in contenders}
    
    # calculate a ranking based on scores & load factors
    max_score = max(scores.values(), default=0)
    rankings = {
        c.node_id: (
            # high net_score dominates when capacity available
            scores[c.node_id] / max_score if load_factors[c.node_id] < 0.7
            # transition zone - mix of score and capacity
            else (scores[c.node_id] / max_score * 0.3 + (1 - load_factors[c.node_id]) * 0.7)
            if load_factors[c.node_id] < 0.9
            # almost full - capacity becomes primary concern
            else (1 - load_factors[c.node_id])
=======
async def get_contenders_for_organic_task(psql_db: PSQLDB, task: str, top_x: int = 5) -> list[Contender]:
    async with await psql_db.connection() as connection:
        rows = await connection.fetch(
            f"""
            WITH ranked_contenders AS (
                SELECT DISTINCT ON (c.{dcst.NODE_HOTKEY}, c.{dcst.TASK})
                    c.{dcst.CONTENDER_ID}, c.{dcst.NODE_HOTKEY}, c.{dcst.NODE_ID}, c.{dcst.TASK},
                    c.{dcst.RAW_CAPACITY}, c.{dcst.CAPACITY_TO_SCORE}, c.{dcst.CONSUMED_CAPACITY},
                    c.{dcst.TOTAL_REQUESTS_MADE}, c.{dcst.REQUESTS_429}, c.{dcst.REQUESTS_500}, 
                    c.{dcst.CAPACITY}, c.{dcst.PERIOD_SCORE}, c.{dcst.NETUID}
                FROM {dcst.CONTENDERS_TABLE} c
                JOIN {dcst.NODES_TABLE} n ON c.{dcst.NODE_ID} = n.{dcst.NODE_ID} AND c.{dcst.NETUID} = n.{dcst.NETUID}
                JOIN {dcst.CONTENDERS_WEIGHTS_STATS_TABLE} s ON c.{dcst.NODE_HOTKEY} = s.{dcst.NODE_HOTKEY} 
                    AND c.{dcst.TASK} = s.{dcst.TASK}
                WHERE c.{dcst.TASK} = $1 
                AND c.{dcst.CONSUMED_CAPACITY} < c.{dcst.CAPACITY}  
                AND n.{dcst.SYMMETRIC_KEY_UUID} IS NOT NULL
                ORDER BY c.{dcst.NODE_HOTKEY}, c.{dcst.TASK}, s.{dcst.COLUMN_NORMALISED_NET_SCORE} DESC, s.{dcst.CREATED_AT} DESC
            )
            SELECT *
            FROM ranked_contenders
            """,
            task,
>>>>>>> 98f28a76
        )
        for c in contenders
    }

    cutoff = max(1, int(0.9 * len(contenders)))
    eligible_contenders = sorted(contenders, key=lambda c: rankings[c.node_id], reverse=True)[:cutoff]
    # penalizing for high load
    request_penalties = {c.node_id: math.exp(-0.1 * c.total_requests_made) for c in eligible_contenders}
    
    weights = [rankings[c.node_id] * request_penalties[c.node_id] for c in eligible_contenders]
    weight_sum = sum(weights)
    normalized_weights = [w/weight_sum for w in weights] if weight_sum > 0 else [1.0/len(eligible_contenders)] * len(eligible_contenders)

    seen = set()
    selected = []    
    for c in random.choices(eligible_contenders, weights=normalized_weights, k=top_x * 2):
        if c.node_hotkey not in seen and len(selected) < top_x:
            seen.add(c.node_hotkey)
            selected.append(c)
            if len(selected) == top_x:
                break
    # in case we need more
    if len(selected) < top_x:
        remaining = [c for c in eligible_contenders if c.node_hotkey not in seen]
        while remaining and len(selected) < top_x:
            c = random.choice(remaining)
            selected.append(c)
            remaining = [r for r in remaining if r.node_hotkey != c.node_hotkey]

    return selected
    """
    logger.debug(f"Number of valid contenders for task {task} for organic query : {len(rows)}")

    contenders = [Contender(**row) for row in rows]
    
    if contenders:
        if len(contenders) > top_x:
            top_x_percent = contenders[:max(1, int(gcst.ORGANIC_SELECT_CONTENDER_LOW_POURC * len(contenders)))]  # top 75%
            best_top_x_percent = top_x_percent[:max(1, int(gcst.ORGANIC_TOP_POURC * len(top_x_percent)))]  # top 25% within the top 75%
            remaining_top_x_percent = top_x_percent[len(best_top_x_percent):]

            best_top_x_weights = [gcst.ORGANIC_TOP_POURC_FACTOR / (len(top_x_percent) + 1) for _ in range(len(best_top_x_percent))]  # higher weight for top 25%
            remaining_top_x_weights = [1 / (len(top_x_percent) + 1) for _ in range(len(remaining_top_x_percent))]
            
            combined_contenders = best_top_x_percent + remaining_top_x_percent
            combined_weights = best_top_x_weights + remaining_top_x_weights
            
            selected_contenders = random.choices(combined_contenders, weights=combined_weights, k=min(top_x, len(combined_contenders)))

            logger.info(f"Selected contenders for task {task} : {selected_contenders}")
            return selected_contenders
        else:
            logger.info(f"Number of contenders ({len(contenders)}) < top_x ({top_x}). Returning all contenders. Falling back to synthetic queries logic.")
            return await get_contenders_for_synthetic_task(connection, task, top_x)
    else:
        logger.debug(f"Contenders selection for organic queries with task {task} yielded nothing (probably statistiques table is empty), falling back to synthetic queries logic.")
        return await get_contenders_for_synthetic_task(connection, task, top_x)
    """



async def get_contenders_for_task(connection: Connection, task: str, top_x: int = 5, 
                                  query_type: str = gcst.SYNTHETIC) -> list[Contender]:
    if query_type == gcst.SYNTHETIC:
        return await get_contenders_for_synthetic_task(connection, task, top_x)
    elif query_type == gcst.ORGANIC:
        return await get_contenders_for_organic_task(connection, task, top_x)
    else:
        raise ValueError(f"No contender selection strategy have been implemented for query type : {query_type}")
    

async def update_contender_capacities(psql_db: PSQLDB, contender: Contender, capacitity_consumed: float) -> None:
    async with await psql_db.connection() as connection:
        await connection.execute(
            f"""
            UPDATE {dcst.CONTENDERS_TABLE}
            SET {dcst.CONSUMED_CAPACITY} = {dcst.CONSUMED_CAPACITY} + $1
            WHERE {dcst.CONTENDER_ID} = $2
            """,
            capacitity_consumed,
            contender.id,
        )


async def update_total_requests_made(psql_db: PSQLDB, contender: Contender) -> None:
    async with await psql_db.connection() as connection:
        await connection.execute(
            f"""
            UPDATE {dcst.CONTENDERS_TABLE}
            SET {dcst.TOTAL_REQUESTS_MADE} = {dcst.TOTAL_REQUESTS_MADE} + 1
            WHERE {dcst.CONTENDER_ID} = $1
            """,
            contender.id,
        )

async def update_contender_429_count(psql_db: PSQLDB, contender: Contender) -> None:
    async with await psql_db.connection() as connection:
        await connection.execute(
            f"""
            UPDATE {dcst.CONTENDERS_TABLE}
            SET {dcst.REQUESTS_429} = {dcst.REQUESTS_429} + 1
            WHERE {dcst.CONTENDER_ID} = $1
            """,
            contender.id,
        )


async def update_contender_500_count(psql_db: PSQLDB, contender: Contender) -> None:
    async with await psql_db.connection() as connection:
        await connection.execute(
            f"""
            UPDATE {dcst.CONTENDERS_TABLE}
            SET {dcst.REQUESTS_500} = {dcst.REQUESTS_500} + 1
            WHERE {dcst.CONTENDER_ID} = $1
            """,
            contender.id,
        )


async def fetch_contender(connection: Connection, contender_id: str) -> Contender | None:
    row = await connection.fetchrow(
        f"""
        SELECT 
            {dcst.CONTENDER_ID}, {dcst.NODE_HOTKEY}, {dcst.NODE_ID},{dcst.TASK},
            {dcst.CAPACITY}, {dcst.RAW_CAPACITY}, {dcst.CAPACITY_TO_SCORE},
             {dcst.CONSUMED_CAPACITY}, {dcst.TOTAL_REQUESTS_MADE}, {dcst.REQUESTS_429}, {dcst.REQUESTS_500}, 
            {dcst.PERIOD_SCORE}
        FROM {dcst.CONTENDERS_TABLE} 
        WHERE {dcst.CONTENDER_ID} = $1
        """,
        contender_id,
    )
    if not row:
        return None
    return Contender(**row)


async def fetch_all_contenders(connection: Connection, netuid: int | None = None) -> list[Contender]:
    base_query = f"""
        SELECT 
            {dcst.CONTENDER_ID}, {dcst.NODE_HOTKEY}, {dcst.NODE_ID}, {dcst.NETUID}, {dcst.TASK}, 
            {dcst.RAW_CAPACITY}, {dcst.CAPACITY_TO_SCORE}, {dcst.CONSUMED_CAPACITY}, 
            {dcst.TOTAL_REQUESTS_MADE}, {dcst.REQUESTS_429}, {dcst.REQUESTS_500}, 
            {dcst.CAPACITY}, {dcst.PERIOD_SCORE}
        FROM {dcst.CONTENDERS_TABLE}
        """
    if netuid is None:
        rows = await connection.fetch(base_query)
    else:
        rows = await connection.fetch(base_query + f" WHERE {dcst.NETUID} = $1", netuid)
    return [Contender(**row) for row in rows]


async def fetch_hotkey_scores_for_task(connection: Connection, task: str, node_hotkey: str) -> list[PeriodScore]:
    rows = await connection.fetch(
        f"""
        SELECT
            {dcst.NODE_HOTKEY} as hotkey,
            {dcst.TASK},
            {dcst.PERIOD_SCORE},
            {dcst.CONSUMED_CAPACITY},
            {dcst.CREATED_AT}
        FROM {dcst.CONTENDERS_HISTORY_TABLE}
        WHERE {dcst.TASK} = $1
        AND {dcst.NODE_HOTKEY} = $2
        ORDER BY {dcst.CREATED_AT} DESC
        """,
        task,
        node_hotkey,
    )
    return [PeriodScore(**row) for row in rows]


async def update_contenders_period_scores(connection: Connection, netuid: int) -> None:
    rows = await connection.fetch(
        f"""
        SELECT 
            {dcst.CONTENDER_ID},
            {dcst.TOTAL_REQUESTS_MADE},
            {dcst.CAPACITY},
            {dcst.CONSUMED_CAPACITY},
            {dcst.REQUESTS_429},
            {dcst.REQUESTS_500}
        FROM {dcst.CONTENDERS_TABLE}
        WHERE {dcst.NETUID} = $1
    """,
        netuid,
    )

    updates = []
    for row in rows:
        score = calculate_period_score(
            float(row[dcst.TOTAL_REQUESTS_MADE]),
            float(row[dcst.CAPACITY]),
            float(row[dcst.CONSUMED_CAPACITY]),
            float(row[dcst.REQUESTS_429]),
            float(row[dcst.REQUESTS_500]),
        )
        if score is not None:
            updates.append((score, row[dcst.CONTENDER_ID]))

    logger.info(f"Updating {len(updates)} contenders with new period scores")

    await connection.executemany(
        f"""
        UPDATE {dcst.CONTENDERS_TABLE}
        SET {dcst.PERIOD_SCORE} = $1,
            {dcst.UPDATED_AT} = NOW() AT TIME ZONE 'UTC'
        WHERE {dcst.CONTENDER_ID} = $2
    """,
        updates,
    )
    logger.info(f"Updated {len(updates)} contenders with new period scores")


async def get_and_decrement_synthetic_request_count(connection: Connection, contender_id: str) -> int | None:
    """
    Asynchronously retrieves and decrements the synthetic request count for a given contender, setting it to 0 if
    it the consumed capacity is greater than the announced capacity.
    """

    result = await connection.fetchrow(
        f"""
        UPDATE {dcst.CONTENDERS_TABLE}
        SET {dcst.SYNTHETIC_REQUESTS_STILL_TO_MAKE} = 
            CASE 
                WHEN {dcst.CONSUMED_CAPACITY} > {dcst.CAPACITY} THEN 0
                ELSE GREATEST({dcst.SYNTHETIC_REQUESTS_STILL_TO_MAKE} - 1, 0)
            END
        WHERE {dcst.CONTENDER_ID} = $1
        RETURNING {dcst.SYNTHETIC_REQUESTS_STILL_TO_MAKE}
        """,
        contender_id,
    )

    if result:
        return result[dcst.SYNTHETIC_REQUESTS_STILL_TO_MAKE]
    else:
        return None<|MERGE_RESOLUTION|>--- conflicted
+++ resolved
@@ -117,7 +117,7 @@
             FROM {dcst.CONTENDERS_TABLE} c
             JOIN {dcst.NODES_TABLE} n ON c.{dcst.NODE_ID} = n.{dcst.NODE_ID} AND c.{dcst.NETUID} = n.{dcst.NETUID}
             WHERE c.{dcst.TASK} = $1 
-            AND c.{dcst.CAPACITY} > 0 
+            AND  c.{dcst.CONSUMED_CAPACITY} < c.{dcst.CAPACITY}
             AND n.{dcst.SYMMETRIC_KEY_UUID} IS NOT NULL
         )
         SELECT *
@@ -133,7 +133,6 @@
     if not rows or len(rows) < top_x:
         additional_rows = await connection.fetch(
             f"""
-<<<<<<< HEAD
             SELECT 
                 c.{dcst.CONTENDER_ID}, c.{dcst.NODE_HOTKEY}, c.{dcst.NODE_ID}, c.{dcst.TASK},
                 c.{dcst.RAW_CAPACITY}, c.{dcst.CAPACITY_TO_SCORE}, c.{dcst.CONSUMED_CAPACITY},
@@ -147,27 +146,6 @@
             ORDER BY c.{dcst.TOTAL_REQUESTS_MADE} ASC
             LIMIT $2
             OFFSET $3
-=======
-            WITH ranked_contenders AS (
-                SELECT 
-                    c.{dcst.CONTENDER_ID}, c.{dcst.NODE_HOTKEY}, c.{dcst.NODE_ID}, c.{dcst.TASK},
-                    c.{dcst.RAW_CAPACITY}, c.{dcst.CAPACITY_TO_SCORE}, c.{dcst.CONSUMED_CAPACITY},
-                    c.{dcst.TOTAL_REQUESTS_MADE}, c.{dcst.REQUESTS_429}, c.{dcst.REQUESTS_500}, 
-                    c.{dcst.CAPACITY}, c.{dcst.PERIOD_SCORE}, c.{dcst.NETUID},
-                    ROW_NUMBER() OVER (
-                        ORDER BY c.{dcst.TOTAL_REQUESTS_MADE} ASC
-                    ) AS rank
-                FROM {dcst.CONTENDERS_TABLE} c
-                JOIN {dcst.NODES_TABLE} n ON c.{dcst.NODE_ID} = n.{dcst.NODE_ID} AND c.{dcst.NETUID} = n.{dcst.NETUID}
-                WHERE c.{dcst.TASK} = $1 
-                AND  c.{dcst.CONSUMED_CAPACITY} < c.{dcst.CAPACITY}
-                AND n.{dcst.SYMMETRIC_KEY_UUID} IS NOT NULL
-            )
-            SELECT *
-            FROM ranked_contenders
-            WHERE rank <= $2
-            ORDER BY rank
->>>>>>> 98f28a76
             """,
             task,
             top_x - len(rows) if rows else top_x,
@@ -225,7 +203,6 @@
     if len(contenders) <= top_x:
         return await get_contenders_for_synthetic_task(connection, task, top_x)
 
-<<<<<<< HEAD
     # load factor
     load_factors = {c.node_id: (c.consumed_capacity / c.capacity if c.capacity > 0 else 0) for c in contenders}
     
@@ -240,31 +217,6 @@
             if load_factors[c.node_id] < 0.9
             # almost full - capacity becomes primary concern
             else (1 - load_factors[c.node_id])
-=======
-async def get_contenders_for_organic_task(psql_db: PSQLDB, task: str, top_x: int = 5) -> list[Contender]:
-    async with await psql_db.connection() as connection:
-        rows = await connection.fetch(
-            f"""
-            WITH ranked_contenders AS (
-                SELECT DISTINCT ON (c.{dcst.NODE_HOTKEY}, c.{dcst.TASK})
-                    c.{dcst.CONTENDER_ID}, c.{dcst.NODE_HOTKEY}, c.{dcst.NODE_ID}, c.{dcst.TASK},
-                    c.{dcst.RAW_CAPACITY}, c.{dcst.CAPACITY_TO_SCORE}, c.{dcst.CONSUMED_CAPACITY},
-                    c.{dcst.TOTAL_REQUESTS_MADE}, c.{dcst.REQUESTS_429}, c.{dcst.REQUESTS_500}, 
-                    c.{dcst.CAPACITY}, c.{dcst.PERIOD_SCORE}, c.{dcst.NETUID}
-                FROM {dcst.CONTENDERS_TABLE} c
-                JOIN {dcst.NODES_TABLE} n ON c.{dcst.NODE_ID} = n.{dcst.NODE_ID} AND c.{dcst.NETUID} = n.{dcst.NETUID}
-                JOIN {dcst.CONTENDERS_WEIGHTS_STATS_TABLE} s ON c.{dcst.NODE_HOTKEY} = s.{dcst.NODE_HOTKEY} 
-                    AND c.{dcst.TASK} = s.{dcst.TASK}
-                WHERE c.{dcst.TASK} = $1 
-                AND c.{dcst.CONSUMED_CAPACITY} < c.{dcst.CAPACITY}  
-                AND n.{dcst.SYMMETRIC_KEY_UUID} IS NOT NULL
-                ORDER BY c.{dcst.NODE_HOTKEY}, c.{dcst.TASK}, s.{dcst.COLUMN_NORMALISED_NET_SCORE} DESC, s.{dcst.CREATED_AT} DESC
-            )
-            SELECT *
-            FROM ranked_contenders
-            """,
-            task,
->>>>>>> 98f28a76
         )
         for c in contenders
     }
