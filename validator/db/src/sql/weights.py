from fiber.logging_utils import get_logger

from asyncpg import Connection
from datetime import datetime
from validator.utils.database import database_constants as dcst
from validator.utils.post.nineteen import ContenderWeightsInfoPostObject, MinerWeightsPostObject

logger = get_logger(__name__)

async def insert_scoring_stats(connection: Connection, scoring_stats: list[ContenderWeightsInfoPostObject]) -> None:
    logger.debug(f"Inserting {len(scoring_stats)} scoring stats")

    await connection.executemany(
        f"""
        INSERT INTO {dcst.CONTENDERS_WEIGHTS_STATS_TABLE} (
            {dcst.VERSION_KEY},
            {dcst.NETUID},
            {dcst.VALIDATOR_HOTKEY},
            {dcst.CREATED_AT},
            {dcst.COLUMN_MINER_HOTKEY},
            {dcst.COLUMN_TASK},
            {dcst.COLUMN_AVERAGE_QUALITY_SCORE},
            {dcst.COLUMN_METRIC_BONUS},
            {dcst.COLUMN_COMBINED_QUALITY_SCORE},
            {dcst.COLUMN_PERIOD_SCORE_MULTIPLIER},
            {dcst.COLUMN_NORMALISED_PERIOD_SCORE},
            {dcst.COLUMN_CONTENDER_CAPACITY},
            {dcst.COLUMN_NORMALISED_NET_SCORE},
            {dcst.COLUMN_METRIC},
<<<<<<< HEAD
            {dcst.COLUMN_AVG_RESPONSE_TIME_MULTIPLIER}
=======
            {dcst.COLUMN_STREAM_METRIC}
>>>>>>> 99f16664
        )
        VALUES ($1, $2, $3, NOW(), $4, $5, $6, $7, $8, $9, $10, $11, $12, $13, $14)
        """,
        [
            (
                stat.version_key,
                stat.netuid,
                stat.validator_hotkey,
                stat.miner_hotkey,
                stat.task,
                stat.average_quality_score,
                stat.metric_bonus,
                stat.combined_quality_score,
                stat.period_score_multiplier,
                stat.normalised_period_score,
                stat.contender_capacity,
                stat.normalised_net_score,
                stat.metric,
<<<<<<< HEAD
                stat.average_response_time_penalty_multiplier
=======
                stat.stream_metric
>>>>>>> 99f16664
            )
            for stat in scoring_stats
        ],
    )


async def insert_weights(connection: Connection, miner_weights: list[MinerWeightsPostObject]) -> None:
    logger.debug(f"Inserting {len(miner_weights)} miner weights records")

    await connection.executemany(
        f"""
        INSERT INTO {dcst.NODES_WEIGHTS_TABLE} (
            {dcst.VERSION_KEY},
            {dcst.NETUID},
            {dcst.VALIDATOR_HOTKEY},
            {dcst.CREATED_AT},
            {dcst.COLUMN_MINER_HOTKEY},
            {dcst.COLUMN_WEIGHT}
        )
        VALUES ($1, $2, $3, NOW(), $4, $5)
        """,
        [
            (
                weight_info.version_key,
                weight_info.netuid,
                weight_info.validator_hotkey,
                weight_info.miner_hotkey,
                weight_info.node_weight
            )
            for weight_info in miner_weights
        ],
    )

async def delete_weights_info_older_than(connection: Connection, timestamp: datetime) -> None:
    await connection.execute(
        f"""
        DELETE FROM {dcst.CONTENDERS_WEIGHTS_STATS_TABLE}
        WHERE {dcst.CREATED_AT} < $1
        """,
        timestamp
    )


async def delete_miner_weights_older_than(connection: Connection, timestamp: datetime) -> None:
    await connection.execute(
        f"""
        DELETE FROM {dcst.NODES_WEIGHTS_TABLE}
        WHERE {dcst.CREATED_AT} < $1
        """,
        timestamp
    )<|MERGE_RESOLUTION|>--- conflicted
+++ resolved
@@ -27,13 +27,10 @@
             {dcst.COLUMN_CONTENDER_CAPACITY},
             {dcst.COLUMN_NORMALISED_NET_SCORE},
             {dcst.COLUMN_METRIC},
-<<<<<<< HEAD
             {dcst.COLUMN_AVG_RESPONSE_TIME_MULTIPLIER}
-=======
             {dcst.COLUMN_STREAM_METRIC}
->>>>>>> 99f16664
         )
-        VALUES ($1, $2, $3, NOW(), $4, $5, $6, $7, $8, $9, $10, $11, $12, $13, $14)
+        VALUES ($1, $2, $3, NOW(), $4, $5, $6, $7, $8, $9, $10, $11, $12, $13, $14, $15)
         """,
         [
             (
@@ -50,11 +47,8 @@
                 stat.contender_capacity,
                 stat.normalised_net_score,
                 stat.metric,
-<<<<<<< HEAD
                 stat.average_response_time_penalty_multiplier
-=======
                 stat.stream_metric
->>>>>>> 99f16664
             )
             for stat in scoring_stats
         ],
