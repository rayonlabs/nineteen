--- conflicted
+++ resolved
@@ -11,17 +11,11 @@
     await connection.execute(
         f"""
         INSERT INTO {dcst.TABLE_REWARD_DATA} (
-            {dcst.COLUMN_ID}, {dcst.COLUMN_TASK}, {dcst.COLUMN_NODE_ID}, 
-            {dcst.COLUMN_QUALITY_SCORE}, {dcst.COLUMN_VALIDATOR_HOTKEY}, 
-<<<<<<< HEAD
+            {dcst.COLUMN_ID}, {dcst.COLUMN_TASK}, {dcst.COLUMN_NODE_ID},
+            {dcst.COLUMN_QUALITY_SCORE}, {dcst.COLUMN_VALIDATOR_HOTKEY},
             {dcst.COLUMN_MINER_HOTKEY}, {dcst.COLUMN_SYNTHETIC_QUERY}, {dcst.COLUMN_CHECKING_DATA},
             {dcst.COLUMN_METRIC}, {dcst.COLUMN_STREAM_METRIC}, {dcst.COLUMN_RESPONSE_TIME}, {dcst.COLUMN_VOLUME}
         ) VALUES ($1, $2, $3, $4, $5, $6, $7, $8, $9, $10, $11, $12)
-=======
-            {dcst.COLUMN_MINER_HOTKEY}, {dcst.COLUMN_SYNTHETIC_QUERY}, 
-            {dcst.COLUMN_METRIC}, {dcst.COLUMN_STREAM_METRIC}, {dcst.COLUMN_RESPONSE_TIME}, {dcst.COLUMN_VOLUME}
-        ) VALUES ($1, $2, $3, $4, $5, $6, $7, $8, $9, $10, $11)
->>>>>>> 85448399
         RETURNING {dcst.COLUMN_ID}
         """,
         data.id,
@@ -43,8 +37,8 @@
     await connection.executemany(
         f"""
         INSERT INTO {dcst.TABLE_UID_RECORDS} (
-            {dcst.COLUMN_NODE_ID}, {dcst.COLUMN_MINER_HOTKEY}, {dcst.COLUMN_VALIDATOR_HOTKEY}, {dcst.COLUMN_TASK}, 
-            {dcst.COLUMN_DECLARED_VOLUME}, {dcst.COLUMN_CONSUMED_VOLUME}, {dcst.COLUMN_TOTAL_REQUESTS_MADE}, 
+            {dcst.COLUMN_NODE_ID}, {dcst.COLUMN_MINER_HOTKEY}, {dcst.COLUMN_VALIDATOR_HOTKEY}, {dcst.COLUMN_TASK},
+            {dcst.COLUMN_DECLARED_VOLUME}, {dcst.COLUMN_CONSUMED_VOLUME}, {dcst.COLUMN_TOTAL_REQUESTS_MADE},
             {dcst.COLUMN_REQUESTS_429}, {dcst.COLUMN_REQUESTS_500}, {dcst.COLUMN_PERIOD_SCORE}
         ) VALUES ($1, $2, $3, $4, $5, $6, $7, $8, $9, $10)
         """,
@@ -55,7 +49,7 @@
 async def insert_task(connection: Connection, task_name: str, checking_data: str, hotkey: str) -> None:
     await connection.executemany(
         f"""
-        INSERT INTO {dcst.TABLE_TASKS} ({dcst.COLUMN_TASK_NAME}, {dcst.COLUMN_CHECKING_DATA}, {dcst.COLUMN_MINER_HOTKEY}) 
+        INSERT INTO {dcst.TABLE_TASKS} ({dcst.COLUMN_TASK_NAME}, {dcst.COLUMN_CHECKING_DATA}, {dcst.COLUMN_MINER_HOTKEY})
         VALUES ($1, $2, $3)
         """,
         ((task_name, checking_data, hotkey),),
@@ -131,7 +125,7 @@
 async def delete_oldest_rows_from_tasks(connection: Connection, limit: int = 10) -> None:
     await connection.execute(
         f"""
-        DELETE FROM {dcst.TABLE_TASKS} 
+        DELETE FROM {dcst.TABLE_TASKS}
         WHERE {dcst.COLUMN_ID} IN (
             SELECT {dcst.COLUMN_ID} FROM {dcst.TABLE_TASKS} ORDER BY {dcst.COLUMN_CREATED_AT} ASC LIMIT $1
         )
