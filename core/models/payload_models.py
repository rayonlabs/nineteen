--- conflicted
+++ resolved
@@ -75,20 +75,6 @@
     init_image: str = Field(...)
 
 
-<<<<<<< HEAD
-class InpaintPayload(BaseModel):
-    prompt: str = Field(...)
-    negative_prompt: str | None = Field(None, title="Negative Prompt", description="Negative Prompt for text generation.")
-    seed: int = Field(0, title="Seed", description="Seed for text generation.")
-    steps: int = Field(10, title="Steps", description="Steps for text generation.")
-    cfg_scale: float = Field(3, title="CFG Scale", description="CFG Scale for text generation.")
-    width: int = Field(1024, title="Width", description="Width for text generation.")
-    height: int = Field(1024, title="Height", description="Height for text generation.")
-    init_image: str = Field(..., title="Init Image")
-    mask_image: str = Field(..., title="Mask Image")
-
-=======
->>>>>>> cb586822
 
 class AvatarPayload(BaseModel):
     prompt: str = Field(...)
