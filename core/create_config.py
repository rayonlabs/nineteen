import os
import secrets
import string
import re
import argparse
from typing import Callable, Any
import random


def generate_secure_password(length: int = 16) -> str:
    alphabet = string.ascii_letters + string.digits
    password = [secrets.choice(string.ascii_uppercase), secrets.choice(string.ascii_lowercase), secrets.choice(string.digits)]
    password += [secrets.choice(alphabet) for _ in range(length - 3)]
    password = list(password)  # Convert to list for shuffling
    random.shuffle(password)  # Use random.shuffle instead of secrets.shuffle
    return "".join(password)


def validate_input(prompt: str, validator: Callable[[str], bool]) -> str:
    while True:
        value = input(prompt)
        if validator(value):
            return value
        print("Invalid input. Please try again.")


def yes_no_validator(value: str) -> bool:
    return value.lower() in ["y", "n", "yes", "no"] or not value


def non_empty_bool(value: str) -> bool:
    return bool(value.strip())


def number_validator(value: str) -> bool:
    return value.isdigit()


def float_validator(value: str) -> bool:
    try:
        float(value)
        return True
    except ValueError:
        return False

def websocket_validator(value: str) -> bool:
    return re.match(r"^wss?://", value) is not None

def websocket_validator(value: str | None) -> bool:
    if not value:
        return True
    return re.match(r"^wss?://", value) is not None


def parse_args() -> argparse.Namespace:
    parser = argparse.ArgumentParser(description="Generate configuration file")
    parser.add_argument("--dev", action="store_true", help="Use development configuration")
    parser.add_argument("--miner", action="store_true", help="Generate miner configuration")
    return parser.parse_args()


def generate_miner_config(dev: bool = False) -> dict[str, Any]:
    config: dict[str, Any] = {}
    config["WALLET_NAME"] = input("Enter wallet name (default: default): ") or "default"
    config["HOTKEY_NAME"] = input("Enter hotkey name (default: default): ") or "default"
    config["SUBTENSOR_NETWORK"] = input("Enter subtensor network (default: test): ") or "test"
    config["SUBTENSOR_ADDRESS"] = validate_input("Enter subtensor address (default: None): ", websocket_validator) or None
    default_stake_threshold = "0" if config["SUBTENSOR_NETWORK"] == "test" else "1000"
    config["NETUID"] = 176 if config["SUBTENSOR_NETWORK"] == "test" else 19
    config["ENV"] = "dev" if dev else "prod"
    config["IS_VALIDATOR"] = "False"
    config["NODE_PORT"] = input("Enter NODE_PORT (default: 4002): ") or "4002"
    config["NODE_EXTERNAL_IP"] = input("Enter NODE_EXTERNAL_IP (leave blank if not needed): ")
    config["IMAGE_WORKER_URL"] = input("Enter IMAGE_WORKER_URL: ")
    config["LLAMA_3_1_8B_TEXT_WORKER_URL"] = input("Enter LLAMA_3_1_8B_TEXT_WORKER_URL: ")
    config["LLAMA_3_1_70B_TEXT_WORKER_URL"] = input("Enter LLAMA_3_1_70B_TEXT_WORKER_URL: ")
    config["MIN_STAKE_THRESHOLD"] = input("Enter MIN_STAKE_THRESHOLD (default: 1000): ") or default_stake_threshold
    config["REFRESH_NODES"] = "true"
    return config


def generate_validator_config(dev: bool = False) -> dict[str, Any]:
    # Check if POSTGRES_PASSWORD already exists in the environment
    existing_password = os.getenv("POSTGRES_PASSWORD")

    config: dict[str, Any] = {}
    config["POSTGRES_USER"] = "user"
    config["POSTGRES_PASSWORD"] = generate_secure_password() if not existing_password else existing_password
    config["POSTGRES_DB"] = "19_db"
    config["POSTGRES_PORT"] = "5432"
    config["POSTGRES_HOST"] = "postgresql"
    config["WALLET_NAME"] = input("Enter wallet name (default: default): ") or "default"
    config["HOTKEY_NAME"] = input("Enter hotkey name (default: default): ") or "default"
    config["SUBTENSOR_NETWORK"] = input("Enter subtensor network (default: finney): ") or "finney"
<<<<<<< HEAD
    config["SUBTENSOR_ADDRESS"] = validate_input("Enter subtensor address (default: None): ", websocket_validator) or None
    config["NETUID"] = 176 if config["SUBTENSOR_NETWORK"] == "test" else 19
    organic_server_port = input("Enter ORGANIC_SERVER_PORT (default: None): ")
=======
    config["SUBTENSOR_ADDRESS"] = validate_input("Enter subtensor address (default: None): ", websocket_validator)
    config["NETUID"] = 176 if config["SUBTENSOR_NETWORK"] == "test" else 19
    organic_server_port = input("Enter port for your organic server (optional) (default: None): ")
>>>>>>> e256f311
    if organic_server_port:
        config["ORGANIC_SERVER_PORT"] = organic_server_port

    config["GPU_SERVER_ADDRESS"] = validate_input(
        "Enter GPU server address: ", lambda x: x == "" or re.match(r"^https?://.+", x) is not None
    )

    if dev:
        config["ENV"] = "dev"
        config["REFRESH_NODES"] = (
            "true" if validate_input("Refresh nodes? (y/n): (default: y)", yes_no_validator).lower().startswith("y") else "false"
        )
        config["CAPACITY_TO_SCORE_MULTIPLIER"] = float(validate_input("Enter capacity to score multiplier: ", float_validator))
        config["LOCALHOST"] = (
            "true" if validate_input("Use localhost? (y/n): (default: y)", yes_no_validator).lower().startswith("y") else "false"
        )
        config["REPLACE_WITH_DOCKER_LOCALHOST"] = (
            "true"
            if validate_input("Replace with Docker localhost? (y/n): (default: y)", yes_no_validator).lower().startswith("y")
            else "false"
        )
    else:
        config["ENV"] = "prod"

    config["CAPACITY_TO_SCORE_MULTIPLIER"] = 1

    config["ENV_FILE"] = ".vali.env"
    config["DAPI_ADMIN_PASSWORD"] = generate_secure_password()

    return config


def generate_config(dev: bool = False, miner: bool = False) -> dict[str, Any]:
    if miner:
        return generate_miner_config(dev)
    else:
        return generate_validator_config(dev)


def write_config_to_file(config: dict[str, Any], env: str) -> None:
    filename = f".{env}.env"
    with open(filename, "w") as f:
        for key, value in config.items():
            f.write(f"{key}={value}\n")


if __name__ == "__main__":
    args = parse_args()
    print("Welcome to the configuration generator!")

    if args.miner:
        config = generate_config(miner=True)
        name = config["HOTKEY_NAME"]
    else:
        env = "dev" if args.dev else "prod"
        config = generate_config(dev=args.dev)
        name = "vali"

    write_config_to_file(config, name)
    print(f"Configuration has been written to .{name}.env")
    if not args.miner:
        print("Please make sure to keep your database credentials secure.")<|MERGE_RESOLUTION|>--- conflicted
+++ resolved
@@ -92,15 +92,9 @@
     config["WALLET_NAME"] = input("Enter wallet name (default: default): ") or "default"
     config["HOTKEY_NAME"] = input("Enter hotkey name (default: default): ") or "default"
     config["SUBTENSOR_NETWORK"] = input("Enter subtensor network (default: finney): ") or "finney"
-<<<<<<< HEAD
-    config["SUBTENSOR_ADDRESS"] = validate_input("Enter subtensor address (default: None): ", websocket_validator) or None
-    config["NETUID"] = 176 if config["SUBTENSOR_NETWORK"] == "test" else 19
-    organic_server_port = input("Enter ORGANIC_SERVER_PORT (default: None): ")
-=======
     config["SUBTENSOR_ADDRESS"] = validate_input("Enter subtensor address (default: None): ", websocket_validator)
     config["NETUID"] = 176 if config["SUBTENSOR_NETWORK"] == "test" else 19
     organic_server_port = input("Enter port for your organic server (optional) (default: None): ")
->>>>>>> e256f311
     if organic_server_port:
         config["ORGANIC_SERVER_PORT"] = organic_server_port
 
