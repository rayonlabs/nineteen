from functools import lru_cache
import importlib
from fiber.logging_utils import get_logger

from core.utils import get_updated_task_config_with_voted_weights, normalise_task_config_weights
from core.models import config_models as cmodels

logger = get_logger(__name__)


CHAT_LLAMA_3_2_3B = "chat-llama-3-2-3b"
CHAT_LLAMA_3_1_70B = "chat-llama-3-1-70b"
CHAT_LLAMA_3_1_8B = "chat-llama-3-1-8b"

CHAT_LLAMA_3_2_3B_COMP = "chat-llama-3-2-3b-comp"
CHAT_LLAMA_3_1_70B_COMP = "chat-llama-3-1-70b-comp"
CHAT_LLAMA_3_1_8B_COMP = "chat-llama-3-1-8b-comp"

CHAT_ROGUE_ROSE_103B_COMP = "chat-rogue-rose-103b-comp"

PROTEUS_TEXT_TO_IMAGE = "proteus-text-to-image"
PROTEUS_IMAGE_TO_IMAGE = "proteus-image-to-image"
FLUX_SCHNELL_TEXT_TO_IMAGE = "flux-schnell-text-to-image"
FLUX_SCHNELL_IMAGE_TO_IMAGE = "flux-schnell-image-to-image"
AVATAR = "avatar"
DREAMSHAPER_TEXT_TO_IMAGE = "dreamshaper-text-to-image"
DREAMSHAPER_IMAGE_TO_IMAGE = "dreamshaper-image-to-image"


def task_configs_factory() -> dict[str, cmodels.FullTaskConfig]:
    return {
        CHAT_LLAMA_3_2_3B: cmodels.FullTaskConfig(
            task=CHAT_LLAMA_3_2_3B,
            display_name="Llama 3.2 3B",
            created=1733599299,
            description="Llama 3.2 3B is a finetune of [Llama 3.2 3B](/unsloth/llama-3.2-3b-instruct) with a \"HUGE step up dataset wise\" compared to Llama 3.1 8B. Sloppy chats output were purged.\n\nUsage of this model is subject to [Meta's Acceptable Use Policy](https://llama.meta.com/llama3/use-policy/).",
            task_type=cmodels.TaskType.TEXT,
<<<<<<< HEAD
            max_capacity=120_000,
=======
            max_capacity=60_000, 
>>>>>>> cb586822
            orchestrator_server_config=cmodels.OrchestratorServerConfig(
                server_needed=cmodels.ServerType.LLM,
                load_model_config={
                    "model": "unsloth/Llama-3.2-3B-Instruct",
                    "half_precision": True,
                    "tokenizer": "tau-vision/llama-tokenizer-fix",
                    "max_model_len": 20_000,
                    "gpu_memory_utilization": 0.5,
                    "eos_token_id": 128009
                },
                endpoint=cmodels.Endpoints.chat_completions.value,
                checking_function="check_text_result",
                task=CHAT_LLAMA_3_2_3B,
            ),
            synthetic_generation_config=cmodels.SyntheticGenerationConfig(
                func="generate_chat_synthetic", kwargs={"model": CHAT_LLAMA_3_2_3B}
            ),
            endpoint=cmodels.Endpoints.chat_completions.value,
            volume_to_requests_conversion=300,
            is_stream=True,
            weight=0.025,
            timeout=2,
            enabled=True,
            architecture={
                "modality": "text->text",
                "instruct_type": "llama3"
            }
        ),
        CHAT_LLAMA_3_2_3B_COMP: cmodels.FullTaskConfig(
            task=CHAT_LLAMA_3_2_3B_COMP,
            display_name="Llama 3.2 3B Completions",
            description="Llama 3.2 3B is a finetune of [Llama 3.2 3B](/unsloth/llama-3.2-3b-instruct) with a \"HUGE step up dataset wise\" compared to Llama 3.1 8B. Sloppy chats output were purged.\n\nUsage of this model is subject to [Meta's Acceptable Use Policy](https://llama.meta.com/llama3/use-policy/).",
            task_type=cmodels.TaskType.TEXT,
            max_capacity=60_000, 
            orchestrator_server_config=cmodels.OrchestratorServerConfig(
                server_needed=cmodels.ServerType.LLM,
                load_model_config={
                    "model": "unsloth/Llama-3.2-3B-Instruct",
                    "half_precision": True,
                    "tokenizer": "tau-vision/llama-tokenizer-fix",
                    "max_model_len": 20_000,
                    "gpu_memory_utilization": 0.5,
                    "eos_token_id": 128009
                },
                endpoint=cmodels.Endpoints.completions.value,
                checking_function="check_text_result",
                task=CHAT_LLAMA_3_2_3B_COMP,
            ),
            synthetic_generation_config=cmodels.SyntheticGenerationConfig(
                func="generate_chat_comp_synthetic", kwargs={"model": CHAT_LLAMA_3_2_3B_COMP}
            ),
            endpoint=cmodels.Endpoints.completions.value,
            volume_to_requests_conversion=300,
            is_stream=True,
            weight=0.025,
            timeout=2,
            enabled=True,
            architecture={
                "modality": "text->text",
                "instruct_type": "llama3"
            }
        ),
        CHAT_LLAMA_3_1_70B: cmodels.FullTaskConfig(
            task=CHAT_LLAMA_3_1_70B,
            display_name="Llama 3.1 70B",
            description="Llama 3.1 70B is a finetune of [Llama 3.1 70B](/hugging-quants/Meta-Llama-3.1-70B-Instruct-AWQ-INT4) with a \"HUGE step up dataset wise\" compared to Llama 3.1 8B. Sloppy chats output were purged.\n\nUsage of this model is subject to [Meta's Acceptable Use Policy](https://llama.meta.com/llama3/use-policy/).",
            task_type=cmodels.TaskType.TEXT,
            max_capacity=60_000,
            orchestrator_server_config=cmodels.OrchestratorServerConfig(
                server_needed=cmodels.ServerType.LLM,
                load_model_config={
                    "model": "hugging-quants/Meta-Llama-3.1-70B-Instruct-AWQ-INT4",
                    "half_precision": True,
                    "tokenizer": "tau-vision/llama-tokenizer-fix",
                    "max_model_len": 16_000,
                    "gpu_memory_utilization": 0.57,
                    "eos_token_id": 128009
                },
                endpoint=cmodels.Endpoints.chat_completions.value,
                checking_function="check_text_result",
                task=CHAT_LLAMA_3_1_70B,
            ),
            synthetic_generation_config=cmodels.SyntheticGenerationConfig(
                func="generate_chat_synthetic", kwargs={"model": CHAT_LLAMA_3_1_70B}
            ),
            endpoint=cmodels.Endpoints.chat_completions.value,
            volume_to_requests_conversion=300,
            is_stream=True,
            weight=0.10,
            timeout=2,
            enabled=True,
            architecture={
                "modality": "text->text",
                "instruct_type": "llama3"
            }
        ),
        CHAT_LLAMA_3_1_70B_COMP: cmodels.FullTaskConfig(
            task=CHAT_LLAMA_3_1_70B_COMP,
            display_name="Llama 3.1 70B Completions",
            description="Llama 3.1 70B is a finetune of [Llama 3.1 70B](/hugging-quants/Meta-Llama-3.1-70B-Instruct-AWQ-INT4) with a \"HUGE step up dataset wise\" compared to Llama 3.1 8B. Sloppy chats output were purged.\n\nUsage of this model is subject to [Meta's Acceptable Use Policy](https://llama.meta.com/llama3/use-policy/).",
            task_type=cmodels.TaskType.TEXT,
            max_capacity=60_000,
            orchestrator_server_config=cmodels.OrchestratorServerConfig(
                server_needed=cmodels.ServerType.LLM,
                load_model_config={
                    "model": "hugging-quants/Meta-Llama-3.1-70B-Instruct-AWQ-INT4",
                    "half_precision": True,
                    "tokenizer": "tau-vision/llama-tokenizer-fix",
                    "max_model_len": 16_000,
                    "gpu_memory_utilization": 0.57,
                    "eos_token_id": 128009
                },
                endpoint=cmodels.Endpoints.completions.value,
                checking_function="check_text_result",
                task=CHAT_LLAMA_3_1_70B_COMP,
            ),
            synthetic_generation_config=cmodels.SyntheticGenerationConfig(
                func="generate_chat_comp_synthetic", kwargs={"model": CHAT_LLAMA_3_1_70B_COMP}
            ),
            endpoint=cmodels.Endpoints.completions.value,
            volume_to_requests_conversion=300,
            is_stream=True,
            weight=0.10,
            timeout=2,
            enabled=True,
            architecture={
                "modality": "text->text",
                "instruct_type": "llama3"
            }
        ),
        CHAT_LLAMA_3_1_8B: cmodels.FullTaskConfig(
            task=CHAT_LLAMA_3_1_8B,
            display_name="Llama 3.1 8B",
            description="Llama 3.1 8B is a finetune of [Llama 3.1 8B](/unsloth/Meta-Llama-3.1-8B-Instruct). Sloppy chats output were purged.\n\nUsage of this model is subject to [Meta's Acceptable Use Policy](https://llama.meta.com/llama3/use-policy/).",
            task_type=cmodels.TaskType.TEXT,
            max_capacity=60_000,
            orchestrator_server_config=cmodels.OrchestratorServerConfig(
                server_needed=cmodels.ServerType.LLM,
                load_model_config={
                    "model": "unsloth/Meta-Llama-3.1-8B-Instruct",
                    "half_precision": True,
                    "tokenizer": "tau-vision/llama-tokenizer-fix",
                    "max_model_len": 20_000,
                    "gpu_memory_utilization": 0.5,
                    "eos_token_id": 128009
                },
                endpoint=cmodels.Endpoints.chat_completions.value,
                checking_function="check_text_result",
                task=CHAT_LLAMA_3_1_8B,
            ),
            synthetic_generation_config=cmodels.SyntheticGenerationConfig(
                func="generate_chat_synthetic", kwargs={"model": CHAT_LLAMA_3_1_8B}
            ),
            endpoint=cmodels.Endpoints.chat_completions.value,
            volume_to_requests_conversion=300,
            is_stream=True,
            weight=0.075,
            timeout=2,
            enabled=True,
            architecture={
                "modality": "text->text",
                "instruct_type": "llama3"
            }
        ),
        CHAT_LLAMA_3_1_8B_COMP: cmodels.FullTaskConfig(
            task=CHAT_LLAMA_3_1_8B_COMP,
            display_name="Llama 3.1 8B Completions",
            description="Llama 3.1 8B is a finetune of [Llama 3.1 8B](/unsloth/Meta-Llama-3.1-8B-Instruct). Sloppy chats output were purged.\n\nUsage of this model is subject to [Meta's Acceptable Use Policy](https://llama.meta.com/llama3/use-policy/).",
            task_type=cmodels.TaskType.TEXT,
            max_capacity=60_000,
            orchestrator_server_config=cmodels.OrchestratorServerConfig(
                server_needed=cmodels.ServerType.LLM,
                load_model_config={
                    "model": "unsloth/Meta-Llama-3.1-8B-Instruct",
                    "half_precision": True,
                    "tokenizer": "tau-vision/llama-tokenizer-fix",
                    "max_model_len": 20_000,
                    "gpu_memory_utilization": 0.5,
                    "eos_token_id": 128009
                },
                endpoint=cmodels.Endpoints.completions.value,
                checking_function="check_text_result",
                task=CHAT_LLAMA_3_1_8B_COMP,
            ),
            synthetic_generation_config=cmodels.SyntheticGenerationConfig(
                func="generate_chat_comp_synthetic", kwargs={"model": CHAT_LLAMA_3_1_8B_COMP}
            ),
            endpoint=cmodels.Endpoints.completions.value,
            volume_to_requests_conversion=300,
            is_stream=True,
            weight=0.075,
            timeout=2,
            enabled=True,
            architecture={
                "modality": "text->text",
                "instruct_type": "llama3"
            }
        ),
        CHAT_ROGUE_ROSE_103B_COMP: cmodels.FullTaskConfig(
            task=CHAT_ROGUE_ROSE_103B_COMP,
            display_name="Rogue Rose 103B",
            description="Rogue Rose 103B makes roleplay go brr",
            task_type=cmodels.TaskType.TEXT,
            max_capacity=60_000,
            orchestrator_server_config=cmodels.OrchestratorServerConfig(
                server_needed=cmodels.ServerType.LLM,
                load_model_config={
                    "model": "TheBloke/Rogue-Rose-103b-v0.2-AWQ",
                    "tokenizer": "TheBloke/Rogue-Rose-103b-v0.2-AWQ",
                    "half_precision": True,
                    "max_model_len": 4096,
                    "gpu_memory_utilization": 0.8,
                    "eos_token_id": 2,
                },
                endpoint=cmodels.Endpoints.completions.value,
                task=CHAT_ROGUE_ROSE_103B_COMP,
                checking_function="check_text_result",
            ),
            synthetic_generation_config=cmodels.SyntheticGenerationConfig(func="generate_chat_comp_synthetic", kwargs={"model": CHAT_ROGUE_ROSE_103B_COMP}),
            endpoint=cmodels.Endpoints.completions.value,
            volume_to_requests_conversion=300,
            is_stream=True,
            weight=0.10,
            timeout=2,
            enabled=True,
            architecture={
                "modality": "text->text",
                "instruct_type": None
            }
        ),
        PROTEUS_TEXT_TO_IMAGE: cmodels.FullTaskConfig(
            task=PROTEUS_TEXT_TO_IMAGE,
            display_name="Proteus Text to Image",
            description="Lightning fast high quality text to image model",
            task_type=cmodels.TaskType.IMAGE,
            max_capacity=800,
            orchestrator_server_config=cmodels.OrchestratorServerConfig(
                server_needed=cmodels.ServerType.IMAGE,
                load_model_config={},
                checking_function="check_image_result",
                endpoint=cmodels.Endpoints.text_to_image.value,
                task=PROTEUS_TEXT_TO_IMAGE,
            ),
            synthetic_generation_config=cmodels.SyntheticGenerationConfig(
                func="generate_text_to_image_synthetic",
                kwargs={"model": PROTEUS_TEXT_TO_IMAGE},
            ),
            endpoint=cmodels.Endpoints.text_to_image.value,
            volume_to_requests_conversion=10,
            is_stream=False,
            weight=0.1,
            timeout=5,
            enabled=True,
            model_info={"model": "dataautogpt3/ProteusV0.4-Lightning"},
        ),
        PROTEUS_IMAGE_TO_IMAGE: cmodels.FullTaskConfig(
            task=PROTEUS_IMAGE_TO_IMAGE,
            display_name="Proteus Image to Image",
            description="Lightning fast high quality image to image model",
            task_type=cmodels.TaskType.IMAGE,
            max_capacity=800,
            orchestrator_server_config=cmodels.OrchestratorServerConfig(
                server_needed=cmodels.ServerType.IMAGE,
                load_model_config={},
                checking_function="check_image_result",
                endpoint=cmodels.Endpoints.image_to_image.value,
                task=PROTEUS_IMAGE_TO_IMAGE,
            ),
            synthetic_generation_config=cmodels.SyntheticGenerationConfig(
                func="generate_image_to_image_synthetic",
                kwargs={"model": PROTEUS_IMAGE_TO_IMAGE},
            ),
            endpoint=cmodels.Endpoints.image_to_image.value,
            volume_to_requests_conversion=10,
            is_stream=False,
            weight=0.05,
            timeout=20,
            enabled=True,
            model_info={"model": "dataautogpt3/ProteusV0.4-Lightning"},
        ),
        FLUX_SCHNELL_TEXT_TO_IMAGE: cmodels.FullTaskConfig(
            task=FLUX_SCHNELL_TEXT_TO_IMAGE,
            display_name="Flux Schnell Text to Image",
            description="Ultra high quality text to image model, capable of text",
            task_type=cmodels.TaskType.IMAGE,
            max_capacity=2100,
            orchestrator_server_config=cmodels.OrchestratorServerConfig(
                server_needed=cmodels.ServerType.IMAGE,
                load_model_config={},
                checking_function="check_image_result",
                endpoint=cmodels.Endpoints.text_to_image.value,
                task=FLUX_SCHNELL_TEXT_TO_IMAGE,
            ),
            synthetic_generation_config=cmodels.SyntheticGenerationConfig(
                func="generate_text_to_image_synthetic",
                kwargs={"model": FLUX_SCHNELL_TEXT_TO_IMAGE},
            ),
            endpoint=cmodels.Endpoints.text_to_image.value,
            volume_to_requests_conversion=10,
            is_stream=False,
            weight=0.10,
            timeout=20,
            enabled=True,
            model_info={"model": "black-forest-labs/FLUX.1-schnell"},
        ),
        FLUX_SCHNELL_IMAGE_TO_IMAGE: cmodels.FullTaskConfig(
            task=FLUX_SCHNELL_IMAGE_TO_IMAGE,
            display_name="Flux Schnell Image to Image",
            description="Ultra high quality image to image model, capable of text",
            task_type=cmodels.TaskType.IMAGE,
            max_capacity=800,
            orchestrator_server_config=cmodels.OrchestratorServerConfig(
                server_needed=cmodels.ServerType.IMAGE,
                load_model_config={},
                checking_function="check_image_result",
                endpoint=cmodels.Endpoints.image_to_image.value,
                task=FLUX_SCHNELL_IMAGE_TO_IMAGE,
            ),
            synthetic_generation_config=cmodels.SyntheticGenerationConfig(
                func="generate_image_to_image_synthetic",
                kwargs={"model": FLUX_SCHNELL_IMAGE_TO_IMAGE},
            ),
            endpoint=cmodels.Endpoints.image_to_image.value,
            volume_to_requests_conversion=10,
            is_stream=False,
            weight=0.05,
            timeout=15,
            enabled=True,
            model_info={"model": "black-forest-labs/FLUX.1-schnell"},
        ),
        AVATAR: cmodels.FullTaskConfig(
            task=AVATAR,
            display_name="Avatar",
            description="Make people into avatars",
            task_type=cmodels.TaskType.IMAGE,
            max_capacity=800,
            orchestrator_server_config=cmodels.OrchestratorServerConfig(
                server_needed=cmodels.ServerType.IMAGE,
                load_model_config={},
                checking_function="check_image_result",
                endpoint=cmodels.Endpoints.avatar.value,
                task=AVATAR,
            ),
            synthetic_generation_config=cmodels.SyntheticGenerationConfig(
                func="generate_avatar_synthetic",
                kwargs={},
            ),
            endpoint=cmodels.Endpoints.avatar.value,
            volume_to_requests_conversion=10,
            is_stream=False,
            weight=0.10,
            timeout=15,
            enabled=True,
            model_info={"model": "dataautogpt3/ProteusV0.4-Lightning"},
        ),
        DREAMSHAPER_TEXT_TO_IMAGE: cmodels.FullTaskConfig(
            task=DREAMSHAPER_TEXT_TO_IMAGE,
            display_name="Dreamshaper Text to Image",
            description="Ultra high quality text to image model, capable of text",
            task_type=cmodels.TaskType.IMAGE,
            max_capacity=800,
            orchestrator_server_config=cmodels.OrchestratorServerConfig(
                server_needed=cmodels.ServerType.IMAGE,
                load_model_config={},
                checking_function="check_image_result",
                endpoint=cmodels.Endpoints.text_to_image.value,
                task=DREAMSHAPER_TEXT_TO_IMAGE,
            ),
            synthetic_generation_config=cmodels.SyntheticGenerationConfig(
                func="generate_text_to_image_synthetic",
                kwargs={"model": DREAMSHAPER_TEXT_TO_IMAGE},
            ),
            endpoint=cmodels.Endpoints.text_to_image.value,
            volume_to_requests_conversion=10,
            is_stream=False,
            weight=0.05,
            timeout=5,
            enabled=True,
            model_info={"model": "Lykon/dreamshaper-xl-lightning"},
        ),
        DREAMSHAPER_IMAGE_TO_IMAGE: cmodels.FullTaskConfig(
            task=DREAMSHAPER_IMAGE_TO_IMAGE,
            display_name="Dreamshaper Image to Image",
            description="Ultra high quality image to image model, capable of image to image",
            task_type=cmodels.TaskType.IMAGE,
            max_capacity=800,
            orchestrator_server_config=cmodels.OrchestratorServerConfig(
                server_needed=cmodels.ServerType.IMAGE,
                load_model_config={},
                checking_function="check_image_result",
                endpoint=cmodels.Endpoints.image_to_image.value,
                task=DREAMSHAPER_IMAGE_TO_IMAGE,
            ),
            synthetic_generation_config=cmodels.SyntheticGenerationConfig(
                func="generate_image_to_image_synthetic",
                kwargs={"model": DREAMSHAPER_IMAGE_TO_IMAGE},
            ),
            endpoint=cmodels.Endpoints.image_to_image.value,
            volume_to_requests_conversion=10,
            is_stream=False,
            weight=0.05,
            timeout=15,
            enabled=True,
            model_info={"model": "Lykon/dreamshaper-xl-lightning"},
        ),
    }


logger.info("Fetching the latest weights...")


@lru_cache(maxsize=1)
def get_task_configs() -> dict[str, cmodels.FullTaskConfig]:
    """
    Get task configurations, with support for custom configs and caching.
    First try to find the custom config, else use the default one above.
    """
    try:
        custom_module = importlib.import_module("core.custom_task_config")
        if hasattr(custom_module, "custom_task_configs_factory"):
            logger.info("Loading custom task configurations factory.")
            task_configs = custom_module.custom_task_configs_factory()
            task_configs = normalise_task_config_weights(task_configs)
            return task_configs
        else:
            logger.warning(
                "custom_task_config.py found but custom_task_configs_factory not defined. Using default configuration."
            )
    except ImportError:
        logger.info("No custom_task_config.py found. Using default configuration.")
    except Exception as e:
        logger.error(f"Error loading custom_task_config.py: {e}. Using default configuration.")

    task_configs = task_configs_factory()
    logger.debug(f"Len of task configs: {len(task_configs)}")
    task_configs = get_updated_task_config_with_voted_weights(task_configs)
    logger.debug(f"Len of task configs after voting: {len(task_configs)}")
    task_configs = normalise_task_config_weights(task_configs)
    logger.debug(f"len of task configs after normalisation: {len(task_configs)}")
    return task_configs


def get_public_task_configs() -> list[dict]:
    task_configs = get_task_configs()
    return [config.get_public_config() for config in task_configs.values() if config.enabled]


def get_enabled_task_config(task: str) -> cmodels.FullTaskConfig | None:
    task_configs = get_task_configs()
    config = task_configs.get(task)
    if config is None or not config.enabled:
        return None
    return config<|MERGE_RESOLUTION|>--- conflicted
+++ resolved
@@ -35,11 +35,7 @@
             created=1733599299,
             description="Llama 3.2 3B is a finetune of [Llama 3.2 3B](/unsloth/llama-3.2-3b-instruct) with a \"HUGE step up dataset wise\" compared to Llama 3.1 8B. Sloppy chats output were purged.\n\nUsage of this model is subject to [Meta's Acceptable Use Policy](https://llama.meta.com/llama3/use-policy/).",
             task_type=cmodels.TaskType.TEXT,
-<<<<<<< HEAD
-            max_capacity=120_000,
-=======
-            max_capacity=60_000, 
->>>>>>> cb586822
+            max_capacity=60_000,
             orchestrator_server_config=cmodels.OrchestratorServerConfig(
                 server_needed=cmodels.ServerType.LLM,
                 load_model_config={
@@ -73,7 +69,7 @@
             display_name="Llama 3.2 3B Completions",
             description="Llama 3.2 3B is a finetune of [Llama 3.2 3B](/unsloth/llama-3.2-3b-instruct) with a \"HUGE step up dataset wise\" compared to Llama 3.1 8B. Sloppy chats output were purged.\n\nUsage of this model is subject to [Meta's Acceptable Use Policy](https://llama.meta.com/llama3/use-policy/).",
             task_type=cmodels.TaskType.TEXT,
-            max_capacity=60_000, 
+            max_capacity=60_000,
             orchestrator_server_config=cmodels.OrchestratorServerConfig(
                 server_needed=cmodels.ServerType.LLM,
                 load_model_config={
