from enum import Enum
from pydantic import BaseModel, Field
from core.tasks import Task


class TaskType(Enum):
    IMAGE = "image"
    TEXT = "text"
    CLIP = "clip"


class ServerType(Enum):
    LLM = "llm_server"
    IMAGE = "image_server"


class Endpoints(Enum):
    text_to_image = "/text-to-image"
    image_to_image = "/image-to-image"
    avatar = "/avatar"
    inpaint = "/inpaint"
    upscale = "/upscale"
    clip_embeddings = "/clip-embeddings"
    chat_completions = "/chat/completions"


class TaskScoringConfig(BaseModel):
    task: Task
    mean: float
    variance: float
    overhead: float
    task_type: TaskType


class OrchestratorServerConfig(BaseModel):
    server_needed: ServerType = Field(examples=[ServerType.LLM, ServerType.IMAGE])
    load_model_config: dict | None = Field(examples=[None])
    checking_function: str = Field(examples=["check_text_result", "check_image_result"])
    task: str = Field(examples=["chat_llama_3_2_3b"])
    endpoint: str = Field(examples=["/generate_text"])

    class Config:
        use_enum_values = True


class SyntheticGenerationConfig(BaseModel):
    func: str
    kwargs: dict


class FullTaskConfig(BaseModel):
    task: Task
    max_capacity: float
    scoring_config: TaskScoringConfig
    orchestrator_server_config: OrchestratorServerConfig
    synthetic_generation_config: SyntheticGenerationConfig
    endpoint: str
    volume_to_requests_conversion: float
    is_stream: bool
    weight: float
    timeout: float
    enabled: bool = True


TASK_TO_CONFIG: dict[Task, FullTaskConfig] = {
    Task.chat_llama_3_2_3b: FullTaskConfig(
        task=Task.chat_llama_3_2_3b,
        max_capacity=576_000,
        scoring_config=TaskScoringConfig(
<<<<<<< HEAD
            task=Task.chat_llama_3_1_8b, overhead=0.2, mean=0.005, variance=520, task_type=TaskType.TEXT
=======
            task=Task.chat_llama_3_2_3b, overhead=0.2, mean=0.0025, variance=104, task_type=TaskType.TEXT
>>>>>>> 6570be0f
        ),
        orchestrator_server_config=OrchestratorServerConfig(
            server_needed=ServerType.LLM,
            load_model_config={
                "model": "unsloth/Llama-3.2-3B-Instruct",
                "half_precision": True,
                "tokenizer": "tau-vision/llama-tokenizer-fix",
                "max_model_len": 20_000,
                "gpu_utilization": 0.65,
            },
            endpoint=Endpoints.chat_completions.value,
            checking_function="check_text_result",
            task=Task.chat_llama_3_2_3b.value,
        ),
        synthetic_generation_config=SyntheticGenerationConfig(
            func="generate_chat_synthetic", kwargs={"model": Task.chat_llama_3_2_3b.value}
        ),
        endpoint=Endpoints.chat_completions.value,
        volume_to_requests_conversion=300,
        is_stream=True,
<<<<<<< HEAD
        weight=0.20,
=======
        weight=0.05,
>>>>>>> 6570be0f
        timeout=2,
        enabled=True,
    ),
    Task.chat_llama_3_1_70b: FullTaskConfig(
        task=Task.chat_llama_3_1_70b,
        max_capacity=576_000,
        scoring_config=TaskScoringConfig(
            task=Task.chat_llama_3_1_70b, overhead=0.3, mean=0.009, variance=416, task_type=TaskType.TEXT
        ),
        orchestrator_server_config=OrchestratorServerConfig(
            server_needed=ServerType.LLM,
            load_model_config={
                "model": "hugging-quants/Meta-Llama-3.1-70B-Instruct-AWQ-INT4",
                "half_precision": True,
                "tokenizer": "tau-vision/llama-3-tokenizer-fix",
                "max_model_len": 16_000,
                "gpu_utilization": 0.6,
            },
            endpoint=Endpoints.chat_completions.value,
            checking_function="check_text_result",
            task=Task.chat_llama_3_1_70b.value,
        ),
        synthetic_generation_config=SyntheticGenerationConfig(
            func="generate_chat_synthetic", kwargs={"model": Task.chat_llama_3_1_70b.value}
        ),
        endpoint=Endpoints.chat_completions.value,
        volume_to_requests_conversion=300,
        is_stream=True,
        weight=0.2,
        timeout=2,
        enabled=True,
    ),
    Task.chat_llama_3_1_8b: FullTaskConfig(
        task=Task.chat_llama_3_1_8b,
        max_capacity=576_000,
        scoring_config=TaskScoringConfig(
            task=Task.chat_llama_3_1_8b, overhead=0.2, mean=0.005, variance=520, task_type=TaskType.TEXT
        ),
        orchestrator_server_config=OrchestratorServerConfig(
            server_needed=ServerType.LLM,
            load_model_config={
                "model": "unsloth/Llama-3.1-8B-Instruct",
                "half_precision": True,
                "tokenizer": "tau-vision/llama-tokenizer-fix",
                "max_model_len": 20_000,
                "gpu_utilization": 0.65,
            },
            endpoint=Endpoints.chat_completions.value,
            checking_function="check_text_result",
            task=Task.chat_llama_3_1_8b.value,
        ),
        synthetic_generation_config=SyntheticGenerationConfig(
            func="generate_chat_synthetic", kwargs={"model": Task.chat_llama_3_1_8b.value}
        ),
        endpoint=Endpoints.chat_completions.value,
        volume_to_requests_conversion=300,
        is_stream=True,
        weight=0.15,
        timeout=2,
        enabled=True,
    ),
    Task.proteus_text_to_image: FullTaskConfig(
        task=Task.proteus_text_to_image,
        max_capacity=3_600,
        scoring_config=TaskScoringConfig(
            task=Task.proteus_text_to_image, mean=0.16, variance=10, overhead=0.25, task_type=TaskType.IMAGE
        ),
        orchestrator_server_config=OrchestratorServerConfig(
            server_needed=ServerType.IMAGE,
            load_model_config={},
            checking_function="check_image_result",
            endpoint=Endpoints.text_to_image.value,
            task=Task.proteus_text_to_image.value,
        ),
        synthetic_generation_config=SyntheticGenerationConfig(
            func="generate_text_to_image_synthetic",
            kwargs={"model": Task.proteus_text_to_image.value},
        ),
        endpoint=Endpoints.text_to_image.value,
        volume_to_requests_conversion=10,
        is_stream=False,
        weight=0.1,
        timeout=5,
        enabled=True,
    ),
    Task.proteus_image_to_image: FullTaskConfig(
        task=Task.proteus_image_to_image,
        max_capacity=3_600,
        scoring_config=TaskScoringConfig(
            task=Task.proteus_image_to_image, mean=0.1, variance=9, overhead=0.6, task_type=TaskType.IMAGE
        ),
        orchestrator_server_config=OrchestratorServerConfig(
            server_needed=ServerType.IMAGE,
            load_model_config={},
            checking_function="check_image_result",
            endpoint=Endpoints.image_to_image.value,
            task=Task.proteus_image_to_image.value,
        ),
        synthetic_generation_config=SyntheticGenerationConfig(
            func="generate_image_to_image_synthetic",
            kwargs={"model": Task.proteus_image_to_image.value},
        ),
        endpoint=Endpoints.image_to_image.value,
        volume_to_requests_conversion=10,
        is_stream=False,
        weight=0.05,
        timeout=20,
        enabled=True,
    ),
    Task.flux_schnell_text_to_image: FullTaskConfig(
        task=Task.flux_schnell_text_to_image,
        max_capacity=3_600,
        scoring_config=TaskScoringConfig(
            task=Task.flux_schnell_text_to_image, mean=0.18, variance=18, overhead=0.4, task_type=TaskType.IMAGE
        ),
        orchestrator_server_config=OrchestratorServerConfig(
            server_needed=ServerType.IMAGE,
            load_model_config={},
            checking_function="check_image_result",
            endpoint=Endpoints.text_to_image.value,
            task=Task.flux_schnell_text_to_image.value,
        ),
        synthetic_generation_config=SyntheticGenerationConfig(
            func="generate_text_to_image_synthetic",
            kwargs={"model": Task.flux_schnell_text_to_image.value},
        ),
        endpoint=Endpoints.text_to_image.value,
        volume_to_requests_conversion=10,
        is_stream=False,
        weight=0.15,
        timeout=20,
        enabled=True,
    ),
    Task.flux_schnell_image_to_image: FullTaskConfig(
        task=Task.flux_schnell_image_to_image,
        max_capacity=3_600,
        scoring_config=TaskScoringConfig(
            task=Task.flux_schnell_image_to_image, mean=0.20, variance=13, overhead=0.6, task_type=TaskType.IMAGE
        ),
        orchestrator_server_config=OrchestratorServerConfig(
            server_needed=ServerType.IMAGE,
            load_model_config={},
            checking_function="check_image_result",
            endpoint=Endpoints.image_to_image.value,
            task=Task.flux_schnell_image_to_image.value,
        ),
        synthetic_generation_config=SyntheticGenerationConfig(
            func="generate_image_to_image_synthetic",
            kwargs={"model": Task.flux_schnell_image_to_image.value},
        ),
        endpoint=Endpoints.image_to_image.value,
        volume_to_requests_conversion=10,
        is_stream=False,
        weight=0.05,
        timeout=15,
        enabled=True,
    ),
    Task.avatar: FullTaskConfig(
        task=Task.avatar,
        max_capacity=1_120,
        scoring_config=TaskScoringConfig(task=Task.avatar, mean=0.24, variance=10, overhead=0.45, task_type=TaskType.IMAGE),
        orchestrator_server_config=OrchestratorServerConfig(
            server_needed=ServerType.IMAGE,
            load_model_config={},
            checking_function="check_image_result",
            endpoint=Endpoints.avatar.value,
            task=Task.avatar.value,
        ),
        synthetic_generation_config=SyntheticGenerationConfig(
            func="generate_avatar_synthetic",
            kwargs={},
        ),
        endpoint=Endpoints.avatar.value,
        volume_to_requests_conversion=10,
        is_stream=False,
        weight=0.15,
        timeout=15,
        enabled=True,
    ),
    Task.dreamshaper_text_to_image: FullTaskConfig(
        task=Task.dreamshaper_text_to_image,
        max_capacity=3_000,
        scoring_config=TaskScoringConfig(
            task=Task.dreamshaper_text_to_image, mean=0.12, variance=18, overhead=0.3, task_type=TaskType.IMAGE
        ),
        orchestrator_server_config=OrchestratorServerConfig(
            server_needed=ServerType.IMAGE,
            load_model_config={},
            checking_function="check_image_result",
            endpoint=Endpoints.text_to_image.value,
            task=Task.dreamshaper_text_to_image.value,
        ),
        synthetic_generation_config=SyntheticGenerationConfig(
            func="generate_text_to_image_synthetic",
            kwargs={"model": Task.dreamshaper_text_to_image.value},
        ),
        endpoint=Endpoints.text_to_image.value,
        volume_to_requests_conversion=10,
        is_stream=False,
        weight=0.05,
        timeout=5,
        enabled=True,
    ),
    Task.dreamshaper_image_to_image: FullTaskConfig(
        task=Task.dreamshaper_image_to_image,
        max_capacity=3_000,
        scoring_config=TaskScoringConfig(
            task=Task.dreamshaper_image_to_image, mean=0.13, variance=13, overhead=0.6, task_type=TaskType.IMAGE
        ),
        orchestrator_server_config=OrchestratorServerConfig(
            server_needed=ServerType.IMAGE,
            load_model_config={},
            checking_function="check_image_result",
            endpoint=Endpoints.image_to_image.value,
            task=Task.dreamshaper_image_to_image.value,
        ),
        synthetic_generation_config=SyntheticGenerationConfig(
            func="generate_image_to_image_synthetic",
            kwargs={"model": Task.dreamshaper_image_to_image.value},
        ),
        endpoint=Endpoints.image_to_image.value,
        volume_to_requests_conversion=10,
        is_stream=False,
        weight=0.05,
        timeout=15,
        enabled=True,
    ),
    Task.inpaint: FullTaskConfig(
        task=Task.inpaint,
        max_capacity=0,
        scoring_config=TaskScoringConfig(task=Task.inpaint, mean=0.12, variance=18, overhead=0.4, task_type=TaskType.IMAGE),
        orchestrator_server_config=OrchestratorServerConfig(
            server_needed=ServerType.IMAGE,
            load_model_config={},
            checking_function="check_image_result",
            endpoint=Endpoints.inpaint.value,
            task=Task.inpaint.value,
        ),
        synthetic_generation_config=SyntheticGenerationConfig(
            func="generate_inpaint_synthetic",
            kwargs={},
        ),
        endpoint=Endpoints.inpaint.value,
        volume_to_requests_conversion=10,
        is_stream=False,
        weight=0.0,
        timeout=15,
        enabled=False,
    ),
}


def get_enabled_task_config(task: Task | str) -> FullTaskConfig | None:
    if isinstance(task, str):
        try:
            task = Task(task)
        except ValueError:
            return None
    config = TASK_TO_CONFIG.get(task)
    if config is None or not config.enabled:
        return None
    return config<|MERGE_RESOLUTION|>--- conflicted
+++ resolved
@@ -67,11 +67,7 @@
         task=Task.chat_llama_3_2_3b,
         max_capacity=576_000,
         scoring_config=TaskScoringConfig(
-<<<<<<< HEAD
-            task=Task.chat_llama_3_1_8b, overhead=0.2, mean=0.005, variance=520, task_type=TaskType.TEXT
-=======
             task=Task.chat_llama_3_2_3b, overhead=0.2, mean=0.0025, variance=104, task_type=TaskType.TEXT
->>>>>>> 6570be0f
         ),
         orchestrator_server_config=OrchestratorServerConfig(
             server_needed=ServerType.LLM,
@@ -92,11 +88,7 @@
         endpoint=Endpoints.chat_completions.value,
         volume_to_requests_conversion=300,
         is_stream=True,
-<<<<<<< HEAD
-        weight=0.20,
-=======
-        weight=0.05,
->>>>>>> 6570be0f
+        weight=0.05,
         timeout=2,
         enabled=True,
     ),
