include:
  - ./docker-compose.observability.yml

services:
  control_node:
    container_name: control_node
    build:
      context: .
      dockerfile: dockerfiles/control_node.dockerfile
    depends_on:
      dbmate:
        condition: service_completed_successfully
      redis:
        condition: service_started
    entrypoint: ["opentelemetry-instrument", "--logs_exporter", "otlp", "--traces_exporter", "none", "--metrics_exporter", "otlp", "--service_name", "control_node", "python", "-u", "/app/validator/control_node/src/main.py"]
    volumes:
      - ${HOME}/.bittensor/wallets:/root/.bittensor/wallets
    env_file:
      - .vali.env
    environment:
      OTEL_EXPORTER_OTLP_PROTOCOL: "http/protobuf"
      OTEL_EXPORTER_OTLP_ENDPOINT: "http://otel-collector:4317"
      OTEL_PYTHON_LOGGING_AUTO_INSTRUMENTATION_ENABLED: "true"
      OTEL_PYTHON_LOG_CORRELATION: "true"
    deploy:
      restart_policy:
        condition: on-failure

  weight_setter:
    container_name: weight_setter
    build:
      context: .
      dockerfile: dockerfiles/control_node.dockerfile
    depends_on:
      dbmate:
        condition: service_completed_successfully
      redis:
        condition: service_started
    entrypoint: [ "python", "-u", "/app/validator/control_node/src/set_weights/calculate_and_schedule_weights.py" ]
    volumes:
      - ${HOME}/.bittensor/wallets:/root/.bittensor/wallets
    env_file:
      - .vali.env
    deploy:
      restart_policy:
        condition: on-failure

  hybrid_node:
    build:
      context: .
      dockerfile: dockerfiles/hybrid_node.dockerfile
    deploy:
      restart_policy:
        condition: on-failure
    scale: 4
    depends_on:
      - redis
      - postgresql
    volumes:
      - ${HOME}/.bittensor/wallets:/root/.bittensor/wallets
<<<<<<< HEAD
    entrypoint: ["opentelemetry-instrument", "--logs_exporter", "otlp", "--traces_exporter", "otlp", "--metrics_exporter", "otlp", "--service_name", "hybrid_node", "python", "-u", "/app/validator/hybrid_node/src/main.py"]
=======
    entrypoint: ["opentelemetry-instrument", "--logs_exporter", "otlp", "--traces_exporter", "none", "--metrics_exporter", "otlp", "--service_name", "query_node", "python", "-u", "/app/validator/query_node/src/main.py"]
>>>>>>> 9e8b9dfa
    environment:
      OTEL_EXPORTER_OTLP_PROTOCOL: "http/protobuf"
      OTEL_EXPORTER_OTLP_ENDPOINT: "http://otel-collector:4317"
      OTEL_PYTHON_LOGGING_AUTO_INSTRUMENTATION_ENABLED: "true"
      OTEL_PYTHON_LOG_CORRELATION: "true"
      POSTGRES_USER: ${POSTGRES_USER}
      POSTGRES_PASSWORD: ${POSTGRES_PASSWORD}
      POSTGRES_DB: ${POSTGRES_DB}
      POSTGRES_PORT: ${POSTGRES_PORT}
      POSTGRES_HOST: ${POSTGRES_HOST}
      ENV: ${ENV}
      NETUID: ${NETUID}
    expose:
      - "6919"
    env_file:
      - .vali.env
    healthcheck:
      test: curl -f http://localhost:6919/docs || exit 1
      interval: 10s
      timeout: 2s
      retries: 3

  nginx_lb:
    image: nginx:latest
    ports:
<<<<<<< HEAD
      - "80:80"
    volumes:
      - ./nginx/nginx.conf:/etc/nginx/nginx.conf:ro
    depends_on:
      - hybrid_node
    healthcheck:
      test: ["CMD", "wget", "--no-verbose", "--tries=1", "--spider", "http://localhost:80/nginxhealth"]
      interval: 5s
      timeout: 1s
      retries: 3
=======
      - "${ORGANIC_SERVER_PORT:-8091}:${ORGANIC_SERVER_PORT:-8091}"
    entrypoint: ["opentelemetry-instrument", "--logs_exporter", "otlp", "--traces_exporter", "none", "--metrics_exporter", "otlp", "--service_name", "entry_node", "python", "-u", "/app/validator/entry_node/src/server.py"]
    environment:
      OTEL_EXPORTER_OTLP_PROTOCOL: "http/protobuf"
      OTEL_EXPORTER_OTLP_ENDPOINT: "http://otel-collector:4317"
      OTEL_PYTHON_LOGGING_AUTO_INSTRUMENTATION_ENABLED: "true"
      OTEL_PYTHON_LOG_CORRELATION: "true"
      POSTGRES_USER: ${POSTGRES_USER}
      POSTGRES_PASSWORD: ${POSTGRES_PASSWORD}
      POSTGRES_DB: ${POSTGRES_DB}
      POSTGRES_PORT: ${POSTGRES_PORT}
      POSTGRES_HOST: ${POSTGRES_HOST}
      ENV: ${ENV}
    env_file:
      - .vali.env
    profiles:
      - entry_node_profile
>>>>>>> 9e8b9dfa

  postgresql:
    container_name: 0_postgresql
    image: postgres:latest
    volumes:
      - ./postgres_data:/var/lib/postgresql/data
    shm_size: 1gb
    healthcheck:
      test: [ "CMD-SHELL", "pg_isready -U ${POSTGRES_USER} -d ${POSTGRES_DB}" ]
      interval: 5s
      timeout: 5s
      retries: 5
    environment:
      POSTGRES_USER: ${POSTGRES_USER}
      POSTGRES_PASSWORD: ${POSTGRES_PASSWORD}
      POSTGRES_DB: ${POSTGRES_DB}
      POSTGRES_PORT: ${POSTGRES_PORT}
      POSTGRES_HOST: ${POSTGRES_HOST}
      POSTGRES_MAX_CONNECTIONS: 500
    command: ["postgres", "-c", "max_connections=500"]


  dbmate:
    container_name: 0_dbmate_nineteen
    image: amacneil/dbmate
    volumes:
      - ./validator/db:/db
    command: --wait up
    environment:
      DATABASE_URL: postgres://${POSTGRES_USER}:${POSTGRES_PASSWORD}@postgresql:5432/${POSTGRES_DB}?sslmode=disable
    depends_on:
      postgresql:
        condition: service_healthy

  redis:
    container_name: 0_redis
    image: redis/redis-stack:latest
    deploy:
      restart_policy:
        condition: on-failure

  # if you want this, scale it to `1`
  adminer:
    scale: 0
    container_name: 0_adminer
    image: adminer
    restart: always
    environment:
      ADMINER_DEFAULT_SERVER: postgresql
      ADMINER_DESIGN: nette
      ADMINER_PLUGINS: tables-filter tinymce
    ports:
      - 5051:8080
    depends_on:
      postgresql:
        condition: service_healthy

  # if you want this, scale it to `1`
  redis-commander:
    scale: 0
    container_name: 0_redis_commander
    image: ghcr.io/joeferner/redis-commander:latest
    restart: always
    environment:
      - REDIS_HOSTS=local:redis:6379
    ports:
      - '8081:8081'
    depends_on:
      - redis

  # if you want this, scale it to `1`
  redis-proxy:
    scale: 0
    container_name: 0_redis_proxy
    image: hpello/tcp-proxy
    command: redis 6379
    ports:
      - 127.0.0.1:6379:6379
    depends_on:
      - redis

  # if you want this, scale it to `1`
  postgres-proxy:
    scale: 0
    container_name: 0_postgres_proxy
    image: hpello/tcp-proxy
    command: postgresql 5432
    ports:
      - 127.0.0.1:5432:5432
    depends_on:
      - postgresql<|MERGE_RESOLUTION|>--- conflicted
+++ resolved
@@ -58,11 +58,7 @@
       - postgresql
     volumes:
       - ${HOME}/.bittensor/wallets:/root/.bittensor/wallets
-<<<<<<< HEAD
-    entrypoint: ["opentelemetry-instrument", "--logs_exporter", "otlp", "--traces_exporter", "otlp", "--metrics_exporter", "otlp", "--service_name", "hybrid_node", "python", "-u", "/app/validator/hybrid_node/src/main.py"]
-=======
-    entrypoint: ["opentelemetry-instrument", "--logs_exporter", "otlp", "--traces_exporter", "none", "--metrics_exporter", "otlp", "--service_name", "query_node", "python", "-u", "/app/validator/query_node/src/main.py"]
->>>>>>> 9e8b9dfa
+    entrypoint: ["opentelemetry-instrument", "--logs_exporter", "otlp", "--traces_exporter", "none", "--metrics_exporter", "otlp", "--service_name", "hybrid_node", "python", "-u", "/app/validator/hybrid_node/src/main.py"]
     environment:
       OTEL_EXPORTER_OTLP_PROTOCOL: "http/protobuf"
       OTEL_EXPORTER_OTLP_ENDPOINT: "http://otel-collector:4317"
@@ -88,20 +84,13 @@
   nginx_lb:
     image: nginx:latest
     ports:
-<<<<<<< HEAD
       - "80:80"
     volumes:
       - ./nginx/nginx.conf:/etc/nginx/nginx.conf:ro
     depends_on:
-      - hybrid_node
-    healthcheck:
-      test: ["CMD", "wget", "--no-verbose", "--tries=1", "--spider", "http://localhost:80/nginxhealth"]
-      interval: 5s
-      timeout: 1s
-      retries: 3
-=======
-      - "${ORGANIC_SERVER_PORT:-8091}:${ORGANIC_SERVER_PORT:-8091}"
-    entrypoint: ["opentelemetry-instrument", "--logs_exporter", "otlp", "--traces_exporter", "none", "--metrics_exporter", "otlp", "--service_name", "entry_node", "python", "-u", "/app/validator/entry_node/src/server.py"]
+      - redis
+      - postgresql
+    entrypoint: ["opentelemetry-instrument", "--logs_exporter", "otlp", "--traces_exporter", "none", "--metrics_exporter", "otlp", "--service_name", "hybrid_node", "python", "-u", "/app/validator/hybrid_node/src/server.py"]
     environment:
       OTEL_EXPORTER_OTLP_PROTOCOL: "http/protobuf"
       OTEL_EXPORTER_OTLP_ENDPOINT: "http://otel-collector:4317"
@@ -115,9 +104,6 @@
       ENV: ${ENV}
     env_file:
       - .vali.env
-    profiles:
-      - entry_node_profile
->>>>>>> 9e8b9dfa
 
   postgresql:
     container_name: 0_postgresql
