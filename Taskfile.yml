--- conflicted
+++ resolved
@@ -26,7 +26,6 @@
 
   m1_dev:
     cmds:
-<<<<<<< HEAD
       - ENV=DEV uvicorn miner.server:app --reload --host 0.0.0.0 --port 4001 --env-file .1.env --log-level debug
 
   m2_dev:
@@ -41,21 +40,4 @@
 
   createm:
     cmds:
-      - bash start_miners.sh
-=======
-      - |
-        uvicorn miner.server:app --reload --host 0.0.0.0 --port 4001 --env-file .1.env --log-level debug &
-        uvicorn miner.server:app --reload --host 0.0.0.0 --port 4002 --env-file .2.env --log-level debug &
-        wait
-  
-  createm:
-    cmds:
-      - |
-        for env_file in .*.env; do
-          if grep -q "NODE_PORT" "$env_file"; then
-            node_port=$(grep "NODE_PORT" "$env_file" | cut -d '=' -f2)
-            service_name="miner_$(echo $env_file | sed 's/\.//g' | sed 's/env//')"
-            pm2 start $service_name 'uvicorn miner.server:app --reload --host 0.0.0.0 --port $node_port --env-file $env_file --log-level debug & '
-          fi
-        done
->>>>>>> 2aaee3fc
+      - bash start_miners.sh