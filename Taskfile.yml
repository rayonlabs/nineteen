version: "3"
dotenv:
  - .env
  - .vali.env

tasks:
  set_weights:
    cmds:
      -  docker compose --env-file .vali.env -f docker-compose.yml run -e LOCALHOST=false -e JUST_ONCE=true --entrypoint "python src/set_weights/calculate_and_schedule_weights.py" weight_setter

  show_stats:
    cmds:
      - docker compose --env-file .vali.env -f docker-compose.yml run -e LOCALHOST=false --entrypoint "python src/collect_statistics.py" control_node

  control_node_dev:
    cmds:
      - LOCALHOST=true ENV_FILE=.vali.env python -m validator.control_node.src.main
  
  hybrid_node_dev:
    cmds: 
      - LOCALHOST=true ENV_FILE=.vali.env python -m validator.hybrid_node.src.main

  weight_setter_dev:
    cmds:
      - LOCALHOST=true ENV_FILE=.vali.env python -m validator.control_node.src.set_weights.calculate_and_schedule_weights

  dev_setup:
    cmds:
      # turns off the nodes so you can run them on the host
      # turns _on_ the proxies and dev tooling so you can access the infrastructure directly from the host
      - "
        docker compose 
          --env-file .vali.env 
          up -d --build 
          --scale hybrid_node=0 
          --scale control_node=0 
          --scale weight_setter=0 
          --scale redis-proxy=1
          --scale adminer=1 
          --scale postgres-proxy=1
          --scale redis-commander=1
      "
      # Now use control_node_dev etc

  m1_dev:
    cmds:
      - ENV=DEV uvicorn miner.server:app --reload --host 0.0.0.0 --port 4001 --env-file .1.env --log-level debug

  m2_dev:
    cmds:
      - ENV=DEV uvicorn miner.server:app --reload --host 0.0.0.0 --port 4002 --env-file .2.env --log-level debug

  update_docker_fiber_version:
    cmds:
      - docker run --rm nineteen-control_node sh -c "pip install git+https://github.com/rayonlabs/fiber.git@1.0.0 --upgrade"
      - docker run --rm nineteen-hybrid_node sh -c "pip install git+https://github.com/rayonlabs/fiber.git@1.0.0 --upgrade"

  createm:
    cmds:
      - bash start_miners.sh

  startup:
    cmds:
      - docker compose --env-file .vali.env up -d --build

  shutdown:
    cmds:
      - docker compose --env-file .vali.env down
  shutdown_and_delete:
    cmds:
      - docker compose --env-file .vali.env -v

  postgres:
    cmds:
      - docker compose --env-file .vali.env  exec -it postgresql psql -U$POSTGRES_USER $POSTGRES_DB

  redis:
    cmds:
<<<<<<< HEAD
      - docker compose --env-file .vali.env  exec -it redis redis-cli
=======
      - docker compose --env-file .vali.env --profile entry_node_profile exec -it redis redis-cli
 
  expose-postgres:
    cmds:
      - docker compose -f docker-compose.yml --env-file .vali.env up -d --scale postgres-proxy=1 --scale adminer=1 
>>>>>>> 7daced27
<|MERGE_RESOLUTION|>--- conflicted
+++ resolved
@@ -15,9 +15,9 @@
   control_node_dev:
     cmds:
       - LOCALHOST=true ENV_FILE=.vali.env python -m validator.control_node.src.main
-  
+
   hybrid_node_dev:
-    cmds: 
+    cmds:
       - LOCALHOST=true ENV_FILE=.vali.env python -m validator.hybrid_node.src.main
 
   weight_setter_dev:
@@ -29,14 +29,14 @@
       # turns off the nodes so you can run them on the host
       # turns _on_ the proxies and dev tooling so you can access the infrastructure directly from the host
       - "
-        docker compose 
-          --env-file .vali.env 
-          up -d --build 
-          --scale hybrid_node=0 
-          --scale control_node=0 
-          --scale weight_setter=0 
+        docker compose
+          --env-file .vali.env
+          up -d --build
+          --scale hybrid_node=0
+          --scale control_node=0
+          --scale weight_setter=0
           --scale redis-proxy=1
-          --scale adminer=1 
+          --scale adminer=1
           --scale postgres-proxy=1
           --scale redis-commander=1
       "
@@ -76,12 +76,8 @@
 
   redis:
     cmds:
-<<<<<<< HEAD
       - docker compose --env-file .vali.env  exec -it redis redis-cli
-=======
-      - docker compose --env-file .vali.env --profile entry_node_profile exec -it redis redis-cli
- 
+
   expose-postgres:
     cmds:
-      - docker compose -f docker-compose.yml --env-file .vali.env up -d --scale postgres-proxy=1 --scale adminer=1 
->>>>>>> 7daced27
+      - docker compose -f docker-compose.yml --env-file .vali.env up -d --scale postgres-proxy=1 --scale adminer=1