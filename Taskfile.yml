version: "3"
dotenv:
  - .env
  - .vali.env

tasks:
  set_weights:
    cmds:
<<<<<<< HEAD
      - JUST_ONCE=true docker compose --env-file .vali.env run -e LOCALHOST=false --entrypoint "python src/set_weights/calculate_and_schedule_weights.py" weight_setter
=======
      -  docker compose --env-file .vali.env -f docker-compose.yml run -e LOCALHOST=false -e JUST_ONCE=true --entrypoint "python src/set_weights/calculate_and_schedule_weights.py" weight_setter
>>>>>>> 409fbe07

  show_stats:
    cmds:
      - docker compose --env-file .vali.env -e LOCALHOST=false --entrypoint "python src/collect_statistics.py" control_node

  control_node_dev:
    cmds:
      - LOCALHOST=true ENV_FILE=.vali.env python -m validator.control_node.src.main
  
  query_node_dev:
    cmds: 
      - LOCALHOST=true ENV_FILE=.vali.env python -m validator.query_node.src.main

  entry_node_dev:
    cmds:
      - LOCALHOST=true uvicorn validator.entry_node.src.server:app --reload --host 0.0.0.0 --port 8090 --env-file .vali.env
    
  weight_setter_dev:
    cmds:
      - LOCALHOST=true ENV_FILE=.vali.env python -m validator.control_node.src.set_weights.calculate_and_schedule_weights

  dev_setup:
    cmds:
      # turns off the nodes so you can run them on the host
      # turns _on_ the proxies and dev tooling so you can access the infrastructure directly from the host
      - "
        docker compose 
          --env-file .vali.env 
          --profile entry_node_profile 
          up -d --build 
          --scale entry_node=0 
          --scale query_node=0 
          --scale control_node=0 
          --scale weight_setter=0 
          --scale redis-proxy=1
          --scale adminer=1 
          --scale postgres-proxy=1
          --scale redis-commander=1
      "
      # Now use control_node_dev etc

  m1_dev:
    cmds:
      - ENV=DEV uvicorn miner.server:app --reload --host 0.0.0.0 --port 4001 --env-file .1.env --log-level debug

  m2_dev:
    cmds:
      - ENV=DEV uvicorn miner.server:app --reload --host 0.0.0.0 --port 4002 --env-file .2.env --log-level debug

  update_docker_fiber_version:
    cmds:
      - docker run --rm nineteen-control_node sh -c "pip install git+https://github.com/rayonlabs/fiber.git@1.0.0 --upgrade"
      - docker run --rm nineteen-entry_node sh -c "pip install git+https://github.com/rayonlabs/fiber.git@1.0.0 --upgrade"
      - docker run --rm nineteen-query_node sh -c "pip install git+https://github.com/rayonlabs/fiber.git@1.0.0 --upgrade"

  createm:
    cmds:
      - bash start_miners.sh

  startup:
    cmds:
      - docker compose --env-file .vali.env --profile entry_node_profile up -d --build

  shutdown:
    cmds:
      - docker compose --env-file .vali.env --profile entry_node_profile down --remove-orphans

  shutdown_and_delete:
    cmds:
      - docker compose --env-file .vali.env --profile entry_node_profile down --remove-orphans -v

  postgres:
    cmds:
      - docker compose --env-file .vali.env --profile entry_node_profile exec -it postgresql psql -U$POSTGRES_USER $POSTGRES_DB

  redis:
    cmds:
      - docker compose --env-file .vali.env --profile entry_node_profile exec -it redis redis-cli<|MERGE_RESOLUTION|>--- conflicted
+++ resolved
@@ -6,11 +6,7 @@
 tasks:
   set_weights:
     cmds:
-<<<<<<< HEAD
-      - JUST_ONCE=true docker compose --env-file .vali.env run -e LOCALHOST=false --entrypoint "python src/set_weights/calculate_and_schedule_weights.py" weight_setter
-=======
       -  docker compose --env-file .vali.env -f docker-compose.yml run -e LOCALHOST=false -e JUST_ONCE=true --entrypoint "python src/set_weights/calculate_and_schedule_weights.py" weight_setter
->>>>>>> 409fbe07
 
   show_stats:
     cmds:
