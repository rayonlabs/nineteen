#!/bin/bash
set -euo pipefail

# run this script using `sudo -E ./bootstrap.sh`, otherwise it won't work
################################################################################

# external vars the user may override
################################################################################
WITH_AUTOUPDATES=${WITH_AUTOUPDATES:-1}
NVIDIA_DRIVER_VERSION=${NVIDIA_DRIVER_VERSION:-535}
NO_LAUNCH=${NO_LAUNCH:-0}


# # internal vars
# ################################################################################
REBOOT_REQUIRED=0
DEBIAN_FRONTEND=noninteractive
export DEBIAN_FRONTEND=noninteractive
export NEEDRESTART_MODE=a
export NEEDRESTART_SUSPEND=1

function echo_() {
  echo "# $@"
  echo "################################################################################"
}


# check for root and setup exit trap
################################################################################
if [[ $(id -u) -ne 0 ]]; then
  echo_ "Please run this script as root."
  exit 1
fi

function on_exit_ {
  echo_ cleaning up...
  apt-mark unhold openssh-server
  systemctl enable unattended-upgrades
  systemctl start unattended-upgrades
}
trap on_exit_ INT TERM EXIT

# Stop unattended upgrades
################################################################################
systemctl stop unattended-upgrades
systemctl disable unattended-upgrades


# setup base files/folders
################################################################################
echo_ setting up base files and folders
touch $HOME/.bashrc
chown $SUDO_USER:$SUDO_USER $HOME/.bashrc
chmod 644 $HOME/.bashrc

mkdir -p $HOME/.local/bin
<<<<<<< HEAD
=======
if ! [[ $(echo $PATH | grep "$HOME/.local/bin") ]]; then
  # add ~/.local/bin to the path
  export PATH="$HOME/.local/bin:$PATH "

  # and ensure it's there in future
  echo "" >> $HOME/.bashrc
  echo "export PATH=$HOME/.local/bin:$PATH" >> $HOME/.bashrc
fi

>>>>>>> 4fef461b
chown -R $SUDO_USER:$SUDO_USER $HOME/.local

if ! [[ $(echo $PATH | grep "$HOME/.local/bin") ]]; then
  # add ~/.local/bin to the path
  export PATH="$HOME/.local/bin:$PATH "

  # and ensure it's there in future
  echo "" >> $HOME/.bashrc
  echo "export PATH=$HOME/.local/bin:$PATH" >> $HOME/.bashrc
fi

# do not upgrade openssh server whilst installing
################################################################################
apt-mark hold openssh-server

# fix anything broken, update stuff, and install base software
################################################################################
echo_ setting up base packages
apt update -qq
apt install -y vim git curl wget cron net-tools dnsutils software-properties-common


# python 3.10
################################################################################
if ! command -v python &> /dev/null; then
    echo_ "Python not found, installing Python 3.10..."
    apt update
    apt install -y software-properties-common
    add-apt-repository -y ppa:deadsnakes/ppa
    apt update
    apt install -y python3.10 python3.10-venv python3.10-distutils
    update-alternatives --install /usr/bin/python python /usr/bin/python3.10 1
    update-alternatives --set python /usr/bin/python3.10
    
    # Install pip for Python 3.10
    curl https://bootstrap.pypa.io/get-pip.py -o get-pip.py
    python get-pip.py
    rm get-pip.py
    
    echo_ "Python 3.10 installed successfully"
else
    echo_ "Python is already installed"
fi


VENV_PATH="$HOME/.venv"
if [ ! -d "$VENV_PATH" ]; then
    python -m venv $VENV_PATH
    echo "source $VENV_PATH/bin/activate" >> $HOME/.bashrc
    chown -R $SUDO_USER:$SUDO_USER $VENV_PATH $HOME/.bashrc
    echo_ "Python venv created"
    source $VENV_PATH/bin/activate
    pip install bittensor==7.4.0
    pip install python-dotenv==1.0.1
else
    echo_ "Python venv already exists at $VENV_PATH"
fi

# docker
################################################################################
echo_ "checking for docker"
if ! [[ $(which docker) ]]; then
  echo_ docker was not found, installing...
  apt-get update
  apt-get install -y ca-certificates curl gnupg
  install -m 0755 -d /etc/apt/keyrings
  curl -fsSL https://download.docker.com/linux/ubuntu/gpg | gpg --dearmor -o /etc/apt/keyrings/docker.gpg
  chmod a+r /etc/apt/keyrings/docker.gpg

  echo \
    "deb [arch=$(dpkg --print-architecture) signed-by=/etc/apt/keyrings/docker.gpg] https://download.docker.com/linux/ubuntu \
    $(. /etc/os-release && echo "$VERSION_CODENAME") stable" | \
    tee /etc/apt/sources.list.d/docker.list > /dev/null

  apt-get update
  apt-get install -y docker-ce docker-ce-cli containerd.io
  systemctl enable --now docker
fi

echo_ "checking for docker-compose"
if ! [[ $(which docker-compose) ]]; then
  echo_ "docker-compose was not found, installing..."
  apt-get update
  apt-get install -y docker-compose-plugin
fi

groupadd docker || true
usermod -aG docker $SUDO_USER || true

# pm2 & jq
################################################################################
echo_ "checking for pm2 & jq"
apt-get install -y -qq nodejs npm
npm i -g -q pm2
apt-get install -y -qq jq


# Nano for config
################################################################################
echo_ "checking for nano"
if ! [[ $(which nano) ]]; then
  echo_ "nano was not found, installing..."
  apt-get install -y -qq nano
fi

# Task for taskfile
################################################################################
echo_ "checking for task"
if ! [[ $(which task) ]]; then
  echo_ "task was not found, installing..."
  sh -c "$(curl --location https://taskfile.dev/install.sh)" -- -d -b ~/.local/bin
  echo_ "task installed successfully"
fi

# configure servers to start on boot
################################################################################
if [[ NO_LAUNCH -eq 1 ]]; then
  :
else
  if [[ WITH_AUTOUPDATES -eq 1 ]]; then
    source $HOME/.venv/bin/activate
    sudo -E ./validator_autoupdater.sh
  else
    docker compose --env-file .vali.env -f docker-compose.yml up -d --build
  fi
fi


# finally, reboot if needed
################################################################################
if [[ REBOOT_REQUIRED -eq 1 ]]; then
  echo_ "bootstrap.sh modified something that requires a reboot. Please SSH back in to this machine after a short while :)"
  shutdown now -r
else
  echo_ "bootstrap.sh is all done :)"
fi

echo_ "Please run the following command!!"
echo_ "source ~/.bashrc"<|MERGE_RESOLUTION|>--- conflicted
+++ resolved
@@ -54,8 +54,6 @@
 chmod 644 $HOME/.bashrc
 
 mkdir -p $HOME/.local/bin
-<<<<<<< HEAD
-=======
 if ! [[ $(echo $PATH | grep "$HOME/.local/bin") ]]; then
   # add ~/.local/bin to the path
   export PATH="$HOME/.local/bin:$PATH "
@@ -65,7 +63,6 @@
   echo "export PATH=$HOME/.local/bin:$PATH" >> $HOME/.bashrc
 fi
 
->>>>>>> 4fef461b
 chown -R $SUDO_USER:$SUDO_USER $HOME/.local
 
 if ! [[ $(echo $PATH | grep "$HOME/.local/bin") ]]; then
