#!/bin/bash
set -euo pipefail

# run this script using `sudo -E ./bootstrap.sh`, otherwise it won't work
################################################################################

# external vars the user may override
################################################################################
WITH_AUTOUPDATES=${WITH_AUTOUPDATES:-1}
NVIDIA_DRIVER_VERSION=${NVIDIA_DRIVER_VERSION:-535}
NO_LAUNCH=${NO_LAUNCH:-0}


# internal vars
################################################################################
REBOOT_REQUIRED=0
DEBIAN_FRONTEND=noninteractive
export DEBIAN_FRONTEND=noninteractive
export NEEDRESTART_MODE=a
export NEEDRESTART_SUSPEND=1

function echo_() {
  echo "# $@"
  echo "################################################################################"
}


# check for root and setup exit trap
################################################################################
if [[ $(id -u) -ne 0 ]]; then
  echo_ "Please run this script as root."
  exit 1
fi

function on_exit_ {
  echo_ cleaning up...
  apt-mark unhold openssh-server
  systemctl enable unattended-upgrades
  systemctl start unattended-upgrades
}
trap on_exit_ INT TERM EXIT

# Stop unattended upgrades
################################################################################
systemctl stop unattended-upgrades
systemctl disable unattended-upgrades


# setup base files/folders
################################################################################
echo_ setting up base files and folders
touch $HOME/.bashrc
chown $SUDO_USER:$SUDO_USER $HOME/.bashrc
chmod 644 $HOME/.bashrc

mkdir -p $HOME/.local/bin
if ! [[ $(echo $PATH | grep "$HOME/.local/bin") ]]; then
  echo '' >> $HOME/.bashrc
  echo 'export PATH=$HOME/.local/bin:$PATH' >> $HOME/.bashrc
fi
chown -R $SUDO_USER:$SUDO_USER $HOME/.local


# do not upgrade openssh server whilst installing
################################################################################
apt-mark hold openssh-server

# fix anything broken, update stuff, and install base software
################################################################################
echo_ setting up base packages
apt update -qq
apt install -y vim git curl wget cron net-tools dnsutils software-properties-common


# python 3.10
################################################################################
if ! command -v python &> /dev/null; then
    echo_ "Python not found, installing Python 3.10..."
    apt update
    apt install -y software-properties-common
    add-apt-repository -y ppa:deadsnakes/ppa
    apt update
    apt install -y python3.10 python3.10-venv python3.10-distutils
    update-alternatives --install /usr/bin/python python /usr/bin/python3.10 1
    update-alternatives --set python /usr/bin/python3.10
    
    # Install pip for Python 3.10
    curl https://bootstrap.pypa.io/get-pip.py -o get-pip.py
    python get-pip.py
    rm get-pip.py
    
    echo_ "Python 3.10 installed successfully"
else
    echo_ "Python is already installed"
fi


VENV_PATH="$HOME/.venv"
if [ ! -d "$VENV_PATH" ]; then
    python -m venv $VENV_PATH
    echo "source $VENV_PATH/bin/activate" >> $HOME/.bashrc
    chown -R $SUDO_USER:$SUDO_USER $VENV_PATH $HOME/.bashrc
    echo_ "Python venv created"
    source $VENV_PATH/bin/activate
    pip install bittensor==7.4.0
else
    echo_ "Python venv already exists at $VENV_PATH"
fi

# docker
################################################################################
echo_ checking for docker
if ! [[ $(which docker) ]]; then
  echo_ docker was not found, installing...
  apt-get update
  apt-get install -y ca-certificates curl gnupg
  install -m 0755 -d /etc/apt/keyrings
  curl -fsSL https://download.docker.com/linux/ubuntu/gpg | gpg --dearmor -o /etc/apt/keyrings/docker.gpg
  chmod a+r /etc/apt/keyrings/docker.gpg

  echo \
    "deb [arch=$(dpkg --print-architecture) signed-by=/etc/apt/keyrings/docker.gpg] https://download.docker.com/linux/ubuntu \
    $(. /etc/os-release && echo "$VERSION_CODENAME") stable" | \
    tee /etc/apt/sources.list.d/docker.list > /dev/null

  apt-get update
  apt-get install -y docker-ce docker-ce-cli containerd.io
  systemctl enable --now docker
fi

echo_ checking for docker-compose
if ! [[ $(which docker-compose) ]]; then
  echo_ docker-compose was not found, installing...
  apt-get update
  apt-get install -y docker-compose-plugin
fi

groupadd docker || true
usermod -aG docker $SUDO_USER || true

# pm2 & jq
################################################################################
echo_ checking for pm2 & jq
apt-get update -qq && apt-get upgrade -y -qq
apt-get install -y -qq nodejs npm
npm i -g -q pm2
apt-get install -y -qq jq




# Nano for config
################################################################################
echo_ checking for nano
if ! [[ $(which nano) ]]; then
  echo_ nano was not found, installing...
  apt-get install -y -qq nano
fi

# Task for taskfile
################################################################################
echo_ checking for task
if ! [[ $(which task) ]]; then
  echo_ task was not found, installing...
  sh -c "$(curl --location https://taskfile.dev/install.sh)" -- -d -b ~/.local/bin
  echo_ "task installed successfully"
fi

# configure servers to start on boot
################################################################################
if [[ NO_LAUNCH -eq 1 ]]; then
  :
else
  if [[ WITH_AUTOUPDATES -eq 1 ]]; then
    source $HOME/.venv/bin/activate
    sudo -E ./validator_autoupdater.sh
  else
<<<<<<< HEAD
    docker compose --env-file .vali.env -f docker-compose.yml up -d
=======
    docker-compose --env-file .vali.env -f docker-compose.yml up -d --build
>>>>>>> 74d9bdff
    echo "@reboot $(which docker-compose) --env-file $(pwd)/.vali.env -f $(pwd)/docker-compose.yml up -d" | sudo tee -a /etc/crontab
  fi
fi


# finally, reboot if needed
################################################################################
if [[ REBOOT_REQUIRED -eq 1 ]]; then
  echo_ "bootstrap.sh modified something that requires a reboot. Please SSH back in to this machine after a short while :)"
  shutdown now -r
else
  echo_ "bootstrap.sh is all done :)"
fi

echo_ "Please run the following command!!"
echo_ "source ~/.bashrc"<|MERGE_RESOLUTION|>--- conflicted
+++ resolved
@@ -175,11 +175,7 @@
     source $HOME/.venv/bin/activate
     sudo -E ./validator_autoupdater.sh
   else
-<<<<<<< HEAD
     docker compose --env-file .vali.env -f docker-compose.yml up -d
-=======
-    docker-compose --env-file .vali.env -f docker-compose.yml up -d --build
->>>>>>> 74d9bdff
     echo "@reboot $(which docker-compose) --env-file $(pwd)/.vali.env -f $(pwd)/docker-compose.yml up -d" | sudo tee -a /etc/crontab
   fi
 fi
